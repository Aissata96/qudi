# -*- coding: utf-8 -*-

"""
This file contains the QuDi main GUI for pulsed measurements.

QuDi is free software: you can redistribute it and/or modify
it under the terms of the GNU General Public License as published by
the Free Software Foundation, either version 3 of the License, or
(at your option) any later version.

QuDi is distributed in the hope that it will be useful,
but WITHOUT ANY WARRANTY; without even the implied warranty of
MERCHANTABILITY or FITNESS FOR A PARTICULAR PURPOSE.  See the
GNU General Public License for more details.

You should have received a copy of the GNU General Public License
along with QuDi. If not, see <http://www.gnu.org/licenses/>.

Copyright (c) the Qudi Developers. See the COPYRIGHT.txt file at the
top-level directory of this distribution and at <https://github.com/Ulm-IQO/qudi/>
"""

import numpy as np
import os
import pyqtgraph as pg
import datetime

from core.connector import Connector
from core.statusvariable import StatusVar
from core.util import units
from core.util.helpers import natural_sort
from gui.colordefs import QudiPalettePale as palette
from gui.fitsettings import FitSettingsDialog
from gui.guibase import GUIBase
from qtpy import QtCore, QtWidgets, uic
from qtwidgets.scientific_spinbox import ScienDSpinBox, ScienSpinBox
from qtwidgets.loading_indicator import CircleLoadingIndicator
from enum import Enum

<<<<<<< HEAD
=======
from qudi.core.connector import Connector
from qudi.core.statusvariable import StatusVar
from qudi.util.helpers import natural_sort
from qudi.util.datastorage import get_timestamp_filename
from qudi.util.datastorage import TextDataStorage, CsvDataStorage, NpyDataStorage
from qudi.util.colordefs import QudiPalettePale as palette
from qudi.util.widgets.fitting import FitConfigurationDialog
from qudi.core.module import GuiBase
from qudi.util import uic
from PySide2 import QtCore, QtWidgets
from qudi.util.widgets.scientific_spinbox import ScienDSpinBox, ScienSpinBox
>>>>>>> 6ee7f205

# TODO: Display the Pulse graphically (similar to AWG application)


class PulsedMeasurementMainWindow(QtWidgets.QMainWindow):
    def __init__(self):
        # Get the path to the *.ui file
        this_dir = os.path.dirname(__file__)
        ui_file = os.path.join(this_dir, 'ui_pulsed_maingui.ui')

        # Load it
        super(PulsedMeasurementMainWindow, self).__init__()

        uic.loadUi(ui_file, self)
        self.show()


class PulseAnalysisTab(QtWidgets.QWidget):
    def __init__(self):
        # Get the path to the *.ui file
        this_dir = os.path.dirname(__file__)
        ui_file = os.path.join(this_dir, 'ui_pulse_analysis.ui')
        # Load it
        super().__init__()
        uic.loadUi(ui_file, self)


class PulseGeneratorTab(QtWidgets.QWidget):
    def __init__(self):
        # Get the path to the *.ui file
        this_dir = os.path.dirname(__file__)
        ui_file = os.path.join(this_dir, 'ui_pulse_editor.ui')
        # Load it
        super().__init__()
        uic.loadUi(ui_file, self)


class SequenceGeneratorTab(QtWidgets.QWidget):
    def __init__(self):
        # Get the path to the *.ui file
        this_dir = os.path.dirname(__file__)
        ui_file = os.path.join(this_dir, 'ui_sequence_editor.ui')
        # Load it
        super().__init__()
        uic.loadUi(ui_file, self)


class PulseExtractionTab(QtWidgets.QWidget):
    def __init__(self):
        # Get the path to the *.ui file
        this_dir = os.path.dirname(__file__)
        ui_file = os.path.join(this_dir, 'ui_pulse_extraction.ui')
        # Load it
        super().__init__()
        uic.loadUi(ui_file, self)


class AnalysisSettingDialog(QtWidgets.QDialog):
    def __init__(self):
        # Get the path to the *.ui file
        this_dir = os.path.dirname(__file__)
        ui_file = os.path.join(this_dir, 'ui_pulsed_main_gui_settings_analysis.ui')

        # Load it
        super().__init__()

        uic.loadUi(ui_file, self)


class GeneratorSettingDialog(QtWidgets.QDialog):
    def __init__(self):
        # Get the path to the *.ui file
        this_dir = os.path.dirname(__file__)
        ui_file = os.path.join(this_dir, 'ui_pulsed_main_gui_settings_generator.ui')

        # Load it
        super().__init__()

        uic.loadUi(ui_file, self)


class PredefinedMethodsTab(QtWidgets.QWidget):
    def __init__(self):
        # Get the path to the *.ui file
        this_dir = os.path.dirname(__file__)
        ui_file = os.path.join(this_dir, 'ui_predefined_methods.ui')

        # Load it
        super().__init__()

        uic.loadUi(ui_file, self)


class PredefinedMethodsConfigDialog(QtWidgets.QDialog):
    def __init__(self):
        # Get the path to the *.ui file
        this_dir = os.path.dirname(__file__)
        ui_file = os.path.join(this_dir, 'ui_predefined_methods_config.ui')

        # Load it
        super().__init__()

        uic.loadUi(ui_file, self)


class PulsedMeasurementGui(GUIBase):
    """ This is the main GUI Class for pulsed measurements. """
    ## declare connectors
    pulsedmasterlogic = Connector(interface='PulsedMasterLogic')

    # status var
    _ana_param_x_axis_name_text = StatusVar('ana_param_x_axis_name_LineEdit', 'Tau')
    _ana_param_x_axis_unit_text = StatusVar('ana_param_x_axis_unit_LineEdit', 's')
    _ana_param_y_axis_name_text = StatusVar('ana_param_y_axis_name_LineEdit', 'Normalized Signal')
    _ana_param_y_axis_unit_text = StatusVar('ana_param_y_axis_unit_LineEdit', '')
    _ana_param_second_plot_x_axis_name_text = StatusVar('ana_param_second_plot_x_axis_name_LineEdit', 'Frequency')
    _ana_param_second_plot_x_axis_unit_text = StatusVar('ana_param_second_plot_x_axis_unit_LineEdit', 'Hz')
    _ana_param_second_plot_y_axis_name_text = StatusVar('ana_param_second_plot_y_axis_name_LineEdit', 'Ft Signal')
    _ana_param_second_plot_y_axis_unit_text = StatusVar('ana_param_second_plot_y_axis_unit_LineEdit', '')

    _show_raw_data = StatusVar(default=False)
    _show_laser_index = StatusVar(default=0)
    _ana_param_errorbars = StatusVar('ana_param_errorbars_CheckBox', False)
    _predefined_methods_to_show = StatusVar('predefined_methods_to_show', [])

    # signals
    sigPulseGeneratorSettingsUpdated = QtCore.Signal()
    sigPulseGeneratorRunBenchmark = QtCore.Signal()

    def __init__(self, config, **kwargs):
        super().__init__(config=config, **kwargs)

    def on_activate(self):
        """ Initialize, connect and configure the pulsed measurement GUI.

        Establish general connectivity and activate the different tabs of the
        GUI.
        """
        self._mw = PulsedMeasurementMainWindow()
        self._pa = PulseAnalysisTab()
        self._pg = PulseGeneratorTab()
        self._pe = PulseExtractionTab()
        self._pm = PredefinedMethodsTab()
        self._sg = SequenceGeneratorTab()
        self._as = AnalysisSettingDialog()
        self._pgs = GeneratorSettingDialog()
        self._pm_cfg = PredefinedMethodsConfigDialog()

        self._mw.tabWidget.addTab(self._pa, 'Analysis')
        self._mw.tabWidget.addTab(self._pe, 'Pulse Extraction')
        self._mw.tabWidget.addTab(self._pg, 'Pulse Generator')
        self._mw.tabWidget.addTab(self._sg, 'Sequence Generator')
        self._mw.tabWidget.addTab(self._pm, 'Predefined Methods')

        self._activate_main_window_ui()
        self._activate_extraction_ui()
        self._activate_analysis_ui()
        self._activate_generator_settings_ui()
        self._activate_pulse_generator_ui()
        self._activate_predefined_methods_ui()
        self._activate_sequence_generator_ui()
        self._activate_analysis_settings_ui()
        self._activate_predefined_methods_settings_ui()

        self._connect_main_window_signals()
        self._connect_analysis_tab_signals()
        self._connect_extraction_tab_signals()
        self._connect_pulse_generator_tab_signals()
        self._connect_predefined_methods_tab_signals()
        self._connect_sequence_generator_tab_signals()
        self._connect_dialog_signals()
        self._connect_logic_signals()

        self.sigPulseGeneratorSettingsUpdated.connect(
            self.pulsedmasterlogic().refresh_pulse_generator_settings,
            QtCore.Qt.QueuedConnection)
        self.sigPulseGeneratorRunBenchmark.connect(
            self.pulsedmasterlogic().sequencegeneratorlogic().run_pg_benchmark,
            QtCore.Qt.QueuedConnection)
        self.sigPulseGeneratorRunBenchmark.connect(
            self.benchmark_busy,
            QtCore.Qt.QueuedConnection)
        self.pulsedmasterlogic().sequencegeneratorlogic().sigBenchmarkComplete.connect(
            self.sampling_or_loading_finished, QtCore.Qt.QueuedConnection)

        self.show()

        if not self.pulsedmasterlogic().sequencegeneratorlogic().has_valid_pg_benchmark():
            dialog = QtWidgets.QMessageBox()
            dialog.setWindowTitle("Benchmark missing")
            dialog.setText("<center><h2>Benchmark missing:</h2></center>")
            dialog.setInformativeText("Didn't find benchmark data for the pulse generator. "
                                      "Would you like to run a benchmark now? \n \n"
                                      "Otherwise, upload time estimation might be unavailable. "
                                      "Make sure to close the pulsed gui gracefully to save "
                                      "pulse generator information for future use.")
            dialog.setStandardButtons(QtWidgets.QMessageBox.Yes | QtWidgets.QMessageBox.No)
            dialog.setDefaultButton(QtWidgets.QMessageBox.Yes)

            ret = dialog.exec()
            if ret == QtWidgets.QMessageBox.Yes:
                self.run_pg_benchmark()

        return

    def on_deactivate(self):
        """ Undo the Definition, configuration and initialisation of the pulsed
            measurement GUI.

        This deactivation disconnects all the graphic modules, which were
        connected in the initUI method.
        """
        self._deactivate_predefined_methods_settings_ui()
        self._deactivate_analysis_settings_ui()
        self._deactivate_generator_settings_ui()
        self._deactivate_sequence_generator_ui()
        self._deactivate_predefined_methods_ui()
        self._deactivate_pulse_generator_ui()
        self._deactivate_analysis_ui()
        self._deactivate_extraction_ui()
        self._deactivate_main_window_ui()

        self._disconnect_main_window_signals()
        self._disconnect_analysis_tab_signals()
        self._disconnect_extraction_tab_signals()
        self._disconnect_pulse_generator_tab_signals()
        self._disconnect_predefined_methods_tab_signals()
        self._disconnect_sequence_generator_tab_signals()
        self._disconnect_dialog_signals()
        self._disconnect_logic_signals()

        self.sigPulseGeneratorSettingsUpdated.disconnect()
        self.sigPulseGeneratorRunBenchmark.disconnect()

        self._mw.close()
        return

    def show(self):
        """Make main window visible and put it above all other windows. """
        QtWidgets.QMainWindow.show(self._mw)
        self._mw.activateWindow()
        self._mw.raise_()
        return

    ###########################################################################
    #                          Signal (dis-)connections                       #
    ###########################################################################
    def _connect_main_window_signals(self):
        # Connect main window actions and toolbar
        self._mw.action_Predefined_Methods_Config.triggered.connect(
            self.show_predefined_methods_config)
        self._mw.pulser_on_off_PushButton.clicked.connect(self.pulser_on_off_clicked)
        self._mw.clear_device_PushButton.clicked.connect(self.clear_pulser_clicked)
        self._mw.action_run_stop.triggered.connect(self.measurement_run_stop_clicked)
        self._mw.action_continue_pause.triggered.connect(self.measurement_continue_pause_clicked)
        self._mw.action_pull_data.triggered.connect(self.pull_data_clicked)
        self._mw.action_save.triggered.connect(self.save_clicked)
        self._mw.actionSave.triggered.connect(self.save_clicked)
        self._mw.action_Settings_Analysis.triggered.connect(self.show_analysis_settings)
        self._mw.action_Settings_Generator.triggered.connect(self.show_generator_settings)
        self._mw.action_FitSettings.triggered.connect(self._fsd.show)
        return

    def _connect_dialog_signals(self):
        # Connect signals used in predefined methods config dialog
        self._pm_cfg.accepted.connect(self.apply_predefined_methods_config)
        self._pm_cfg.rejected.connect(self.keep_former_predefined_methods_config)
        self._pm_cfg.buttonBox.button(QtWidgets.QDialogButtonBox.Apply).clicked.connect(self.apply_predefined_methods_config)

        # Connect signals used in analysis settings dialog
        self._as.accepted.connect(self.update_analysis_settings)
        self._as.rejected.connect(self.keep_former_analysis_settings)
        self._as.buttonBox.button(QtWidgets.QDialogButtonBox.Apply).clicked.connect(self.update_analysis_settings)

        # Connect signals used in pulse generator settings dialog
        self._pgs.accepted.connect(self.apply_generator_settings)
        self._pgs.rejected.connect(self.keep_former_generator_settings)
        self._pgs.buttonBox.button(QtWidgets.QDialogButtonBox.Apply).clicked.connect(self.apply_generator_settings)
        self._pgs.pg_benchmark.clicked.connect(self.run_pg_benchmark)

        # Connect signals used in fit settings dialog
        self._fsd.sigFitsUpdated.connect(self._pa.fit_param_fit_func_ComboBox.setFitFunctions)
        self._fsd.sigFitsUpdated.connect(self._pa.fit_param_alt_fit_func_ComboBox.setFitFunctions)
        return

    def _connect_pulse_generator_tab_signals(self):
        # Connect Block/Ensemble editor tab signals
        self._pg.gen_laserchannel_ComboBox.currentIndexChanged.connect(self.generation_parameters_changed)
        self._pg.gen_syncchannel_ComboBox.currentIndexChanged.connect(self.generation_parameters_changed)
        self._pg.gen_gatechannel_ComboBox.currentIndexChanged.connect(self.generation_parameters_changed)

        self._pg.sample_ensemble_PushButton.clicked.connect(self.sample_ensemble_clicked)
        self._pg.samplo_ensemble_PushButton.clicked.connect(self.samplo_ensemble_clicked)
        self._pg.load_ensemble_PushButton.clicked.connect(self.load_ensemble_clicked)

        self._pg.block_add_last_PushButton.clicked.connect(self.block_add_last_clicked)
        self._pg.block_del_last_PushButton.clicked.connect(self.block_del_last_clicked)
        self._pg.block_add_sel_PushButton.clicked.connect(self.block_add_sel_clicked)
        self._pg.block_del_sel_PushButton.clicked.connect(self.block_del_sel_clicked)
        self._pg.block_clear_PushButton.clicked.connect(self.block_clear_clicked)
        self._pg.organizer_add_last_PushButton.clicked.connect(self.organizer_add_last_clicked)
        self._pg.organizer_del_last_PushButton.clicked.connect(self.organizer_del_last_clicked)
        self._pg.organizer_add_sel_PushButton.clicked.connect(self.organizer_add_sel_clicked)
        self._pg.organizer_del_sel_PushButton.clicked.connect(self.organizer_del_sel_clicked)
        self._pg.organizer_clear_PushButton.clicked.connect(self.organizer_clear_clicked)
        self._pg.curr_block_generate_PushButton.clicked.connect(self.editor_generate_block_clicked)
        self._pg.curr_block_del_PushButton.clicked.connect(self.editor_delete_block_clicked)
        self._pg.curr_block_del_all_PushButton.clicked.connect(self.editor_delete_all_blocks_clicked)
        self._pg.curr_block_load_PushButton.clicked.connect(self.editor_load_block_clicked)
        self._pg.curr_ensemble_generate_PushButton.clicked.connect(self.editor_generate_ensemble_clicked)
        self._pg.curr_ensemble_del_PushButton.clicked.connect(self.editor_delete_ensemble_clicked)
        self._pg.curr_ensemble_del_all_PushButton.clicked.connect(self.editor_delete_all_ensembles_clicked)
        self._pg.curr_ensemble_load_PushButton.clicked.connect(self.editor_load_ensemble_clicked)
        return

    def _connect_sequence_generator_tab_signals(self):
        # Connect Sequence editor tab signals
        self._sg.sample_sequence_PushButton.clicked.connect(self.sample_sequence_clicked)
        self._sg.samplo_sequence_PushButton.clicked.connect(self.samplo_sequence_clicked)
        self._sg.load_sequence_PushButton.clicked.connect(self.load_sequence_clicked)

        self._sg.sequence_add_last_PushButton.clicked.connect(self.sequence_add_last_clicked)
        self._sg.sequence_del_last_PushButton.clicked.connect(self.sequence_del_last_clicked)
        self._sg.sequence_add_sel_PushButton.clicked.connect(self.sequence_add_sel_clicked)
        self._sg.sequence_del_sel_PushButton.clicked.connect(self.sequence_del_sel_clicked)
        self._sg.sequence_clear_PushButton.clicked.connect(self.sequence_clear_clicked)
        self._sg.curr_sequence_generate_PushButton.clicked.connect(self.editor_generate_sequence_clicked)
        self._sg.curr_sequence_del_PushButton.clicked.connect(self.editor_delete_sequence_clicked)
        self._sg.curr_sequence_del_all_PushButton.clicked.connect(self.editor_delete_all_sequences_clicked)
        self._sg.curr_sequence_load_PushButton.clicked.connect(self.editor_load_sequence_clicked)
        return

    def _connect_analysis_tab_signals(self):
        # Connect pulse analysis tab signals
        self._pa.fit_param_PushButton.clicked.connect(self.fit_clicked)
        self._pa.alt_fit_param_PushButton.clicked.connect(self.fit_clicked)

        self._pa.ext_control_use_mw_CheckBox.stateChanged.connect(self.microwave_settings_changed)
        self._pa.ext_control_mw_freq_DoubleSpinBox.editingFinished.connect(self.microwave_settings_changed)
        self._pa.ext_control_mw_power_DoubleSpinBox.editingFinished.connect(self.microwave_settings_changed)

        self._pa.ana_param_invoke_settings_CheckBox.stateChanged.connect(self.measurement_settings_changed)
        self._pa.ana_param_alternating_CheckBox.stateChanged.connect(self.measurement_settings_changed)
        self._pa.ana_param_ignore_first_CheckBox.stateChanged.connect(self.measurement_settings_changed)
        self._pa.ana_param_ignore_last_CheckBox.stateChanged.connect(self.measurement_settings_changed)
        self._pa.ana_param_x_axis_start_ScienDSpinBox.editingFinished.connect(self.measurement_settings_changed)
        self._pa.ana_param_x_axis_inc_ScienDSpinBox.editingFinished.connect(self.measurement_settings_changed)
        self._pa.ana_param_num_laser_pulse_SpinBox.editingFinished.connect(self.measurement_settings_changed)

        self._pa.ana_param_record_length_DoubleSpinBox.editingFinished.connect(self.fast_counter_settings_changed)
        self._pa.ana_param_fc_bins_ComboBox.currentIndexChanged.connect(self.fast_counter_settings_changed)

        self._pa.time_param_ana_periode_DoubleSpinBox.editingFinished.connect(self.measurement_timer_changed)
        self._pa.ana_param_errorbars_CheckBox.toggled.connect(self.toggle_error_bars)
        self._pa.second_plot_ComboBox.currentIndexChanged[str].connect(self.second_plot_changed)
        return

    def _connect_extraction_tab_signals(self):
        # Connect pulse extraction tab signals
        self._pe.extract_param_ana_window_start_DSpinBox.editingFinished.connect(self.analysis_settings_changed)
        self._pe.extract_param_ana_window_width_DSpinBox.editingFinished.connect(self.analysis_settings_changed)
        self._pe.extract_param_ref_window_start_DSpinBox.editingFinished.connect(self.analysis_settings_changed)
        self._pe.extract_param_ref_window_width_DSpinBox.editingFinished.connect(self.analysis_settings_changed)
        self.sig_start_line.sigPositionChangeFinished.connect(self.analysis_settings_changed)
        self.sig_end_line.sigPositionChangeFinished.connect(self.analysis_settings_changed)
        self.ref_start_line.sigPositionChangeFinished.connect(self.analysis_settings_changed)
        self.ref_end_line.sigPositionChangeFinished.connect(self.analysis_settings_changed)
        self._pe.extract_param_analysis_method_comboBox.currentIndexChanged.connect(self.analysis_settings_changed)
        self._pe.extract_param_method_comboBox.currentIndexChanged.connect(self.extraction_settings_changed)

        self._pe.laserpulses_ComboBox.currentIndexChanged.connect(self.update_laser_data)
        self._pe.laserpulses_display_raw_CheckBox.stateChanged.connect(self.update_laser_data)
        return

    def _connect_predefined_methods_tab_signals(self):
        pass

    def _connect_logic_signals(self):
        # Connect update signals from pulsed_master_logic
        self.pulsedmasterlogic().sigMeasurementDataUpdated.connect(self.measurement_data_updated)
        self.pulsedmasterlogic().sigTimerUpdated.connect(self.measurement_timer_updated)
        self.pulsedmasterlogic().sigFitUpdated.connect(self.fit_data_updated)
        self.pulsedmasterlogic().sigMeasurementStatusUpdated.connect(self.measurement_status_updated)
        self.pulsedmasterlogic().sigPulserRunningUpdated.connect(self.pulser_running_updated)
        self.pulsedmasterlogic().sigExtMicrowaveRunningUpdated.connect(self.microwave_running_updated)
        self.pulsedmasterlogic().sigExtMicrowaveSettingsUpdated.connect(self.microwave_settings_updated)
        self.pulsedmasterlogic().sigFastCounterSettingsUpdated.connect(self.fast_counter_settings_updated)
        self.pulsedmasterlogic().sigMeasurementSettingsUpdated.connect(self.measurement_settings_updated)
        self.pulsedmasterlogic().sigAnalysisSettingsUpdated.connect(self.analysis_settings_updated)
        self.pulsedmasterlogic().sigExtractionSettingsUpdated.connect(self.extraction_settings_updated)
        self.pulsedmasterlogic().sigSampleBlockEnsemble.connect(self.sampling_or_loading_busy)
        self.pulsedmasterlogic().sigLoadBlockEnsemble.connect(self.sampling_or_loading_busy)
        self.pulsedmasterlogic().sigLoadSequence.connect(self.sampling_or_loading_busy)
        self.pulsedmasterlogic().sigSampleSequence.connect(self.sampling_or_loading_busy)
        self.pulsedmasterlogic().sigLoadedAssetUpdated.connect(self.sampling_or_loading_finished)

        self.pulsedmasterlogic().sigBlockDictUpdated.connect(self.update_block_dict)
        self.pulsedmasterlogic().sigEnsembleDictUpdated.connect(self.update_ensemble_dict)
        self.pulsedmasterlogic().sigSequenceDictUpdated.connect(self.update_sequence_dict)
        self.pulsedmasterlogic().sigAvailableWaveformsUpdated.connect(self.waveform_list_updated)
        self.pulsedmasterlogic().sigAvailableSequencesUpdated.connect(self.sequence_list_updated)
        self.pulsedmasterlogic().sigSampleEnsembleComplete.connect(self.sample_ensemble_finished)
        self.pulsedmasterlogic().sigSampleSequenceComplete.connect(self.sample_sequence_finished)
        self.pulsedmasterlogic().sigLoadedAssetUpdated.connect(self.loaded_asset_updated)
        self.pulsedmasterlogic().sigGeneratorSettingsUpdated.connect(self.pulse_generator_settings_updated)
        self.pulsedmasterlogic().sigSamplingSettingsUpdated.connect(self.generation_parameters_updated)
        self.pulsedmasterlogic().sigPredefinedSequenceGenerated.connect(self.predefined_generated)
        return

    def _disconnect_main_window_signals(self):
        # Connect main window actions and toolbar
        self._mw.action_Predefined_Methods_Config.triggered.disconnect()
        self._mw.pulser_on_off_PushButton.clicked.disconnect()
        self._mw.clear_device_PushButton.clicked.disconnect()
        self._mw.action_run_stop.triggered.disconnect()
        self._mw.action_continue_pause.triggered.disconnect()
        self._mw.action_pull_data.triggered.disconnect()
        self._mw.action_save.triggered.disconnect()
        self._mw.actionSave.triggered.disconnect()
        self._mw.action_Settings_Analysis.triggered.disconnect()
        self._mw.action_Settings_Generator.triggered.disconnect()
        self._mw.action_FitSettings.triggered.disconnect()
        return

    def _disconnect_dialog_signals(self):
        # Connect signals used in predefined methods config dialog
        self._pm_cfg.accepted.disconnect()
        self._pm_cfg.rejected.disconnect()
        self._pm_cfg.buttonBox.button(QtWidgets.QDialogButtonBox.Apply).clicked.disconnect()

        # Connect signals used in analysis settings dialog
        self._as.accepted.disconnect()
        self._as.rejected.disconnect()
        self._as.buttonBox.button(QtWidgets.QDialogButtonBox.Apply).clicked.disconnect()

        # Connect signals used in pulse generator settings dialog
        self._pgs.accepted.disconnect()
        self._pgs.rejected.disconnect()
        self._pgs.buttonBox.button(QtWidgets.QDialogButtonBox.Apply).clicked.disconnect()

        # Connect signals used in fit settings dialog
        self._fsd.sigFitsUpdated.disconnect()
        return

    def _disconnect_pulse_generator_tab_signals(self):
        # Connect Block/Ensemble editor tab signals
        self._pg.gen_laserchannel_ComboBox.currentIndexChanged.disconnect()
        self._pg.gen_syncchannel_ComboBox.currentIndexChanged.disconnect()
        self._pg.gen_gatechannel_ComboBox.currentIndexChanged.disconnect()

        self._pg.sample_ensemble_PushButton.clicked.disconnect()
        self._pg.samplo_ensemble_PushButton.clicked.disconnect()
        self._pg.load_ensemble_PushButton.clicked.disconnect()

        self._pg.block_add_last_PushButton.clicked.disconnect()
        self._pg.block_del_last_PushButton.clicked.disconnect()
        self._pg.block_add_sel_PushButton.clicked.disconnect()
        self._pg.block_del_sel_PushButton.clicked.disconnect()
        self._pg.block_clear_PushButton.clicked.disconnect()
        self._pg.organizer_add_last_PushButton.clicked.disconnect()
        self._pg.organizer_del_last_PushButton.clicked.disconnect()
        self._pg.organizer_add_sel_PushButton.clicked.disconnect()
        self._pg.organizer_del_sel_PushButton.clicked.disconnect()
        self._pg.organizer_clear_PushButton.clicked.disconnect()
        self._pg.curr_block_generate_PushButton.clicked.disconnect()
        self._pg.curr_block_del_PushButton.clicked.disconnect()
        self._pg.curr_block_del_all_PushButton.clicked.disconnect()
        self._pg.curr_block_load_PushButton.clicked.disconnect()
        self._pg.curr_ensemble_generate_PushButton.clicked.disconnect()
        self._pg.curr_ensemble_del_PushButton.clicked.disconnect()
        self._pg.curr_ensemble_del_all_PushButton.clicked.disconnect()
        self._pg.curr_ensemble_load_PushButton.clicked.disconnect()
        return

    def _disconnect_sequence_generator_tab_signals(self):
        # Connect Sequence editor tab signals
        self._sg.sample_sequence_PushButton.clicked.disconnect()
        self._sg.samplo_sequence_PushButton.clicked.disconnect()
        self._sg.load_sequence_PushButton.clicked.disconnect()

        self._sg.sequence_add_last_PushButton.clicked.disconnect()
        self._sg.sequence_del_last_PushButton.clicked.disconnect()
        self._sg.sequence_add_sel_PushButton.clicked.disconnect()
        self._sg.sequence_del_sel_PushButton.clicked.disconnect()
        self._sg.sequence_clear_PushButton.clicked.disconnect()
        self._sg.curr_sequence_generate_PushButton.clicked.disconnect()
        self._sg.curr_sequence_del_PushButton.clicked.disconnect()
        self._sg.curr_sequence_del_all_PushButton.clicked.disconnect()
        self._sg.curr_sequence_load_PushButton.clicked.disconnect()
        return

    def _disconnect_analysis_tab_signals(self):
        # Connect pulse analysis tab signals
        self._pa.fit_param_PushButton.clicked.disconnect()
        self._pa.alt_fit_param_PushButton.clicked.disconnect()
        self._pa.ext_control_use_mw_CheckBox.stateChanged.disconnect()
        self._pa.ext_control_mw_freq_DoubleSpinBox.editingFinished.disconnect()
        self._pa.ext_control_mw_power_DoubleSpinBox.editingFinished.disconnect()

        self._pa.ana_param_invoke_settings_CheckBox.stateChanged.disconnect()
        self._pa.ana_param_alternating_CheckBox.stateChanged.disconnect()
        self._pa.ana_param_ignore_first_CheckBox.stateChanged.disconnect()
        self._pa.ana_param_ignore_last_CheckBox.stateChanged.disconnect()
        self._pa.ana_param_x_axis_start_ScienDSpinBox.editingFinished.disconnect()
        self._pa.ana_param_x_axis_inc_ScienDSpinBox.editingFinished.disconnect()
        self._pa.ana_param_num_laser_pulse_SpinBox.editingFinished.disconnect()

        self._pa.ana_param_record_length_DoubleSpinBox.editingFinished.disconnect()
        self._pa.ana_param_fc_bins_ComboBox.currentIndexChanged.disconnect()

        self._pa.time_param_ana_periode_DoubleSpinBox.editingFinished.disconnect()
        self._pa.ana_param_errorbars_CheckBox.toggled.disconnect()
        self._pa.second_plot_ComboBox.currentIndexChanged[str].disconnect()
        return

    def _disconnect_extraction_tab_signals(self):
        # Connect pulse extraction tab signals
        self._pe.extract_param_ana_window_start_DSpinBox.editingFinished.disconnect()
        self._pe.extract_param_ana_window_width_DSpinBox.editingFinished.disconnect()
        self._pe.extract_param_ref_window_start_DSpinBox.editingFinished.disconnect()
        self._pe.extract_param_ref_window_width_DSpinBox.editingFinished.disconnect()
        self.sig_start_line.sigPositionChangeFinished.disconnect()
        self.sig_end_line.sigPositionChangeFinished.disconnect()
        self.ref_start_line.sigPositionChangeFinished.disconnect()
        self.ref_end_line.sigPositionChangeFinished.disconnect()
        self._pe.extract_param_analysis_method_comboBox.currentIndexChanged.disconnect()
        self._pe.extract_param_method_comboBox.currentIndexChanged.disconnect()

        self._pe.laserpulses_ComboBox.currentIndexChanged.disconnect()
        self._pe.laserpulses_display_raw_CheckBox.stateChanged.disconnect()
        return

    def _disconnect_predefined_methods_tab_signals(self):
        for combobox in self._channel_selection_comboboxes:
            combobox.currentIndexChanged.disconnect()
        for widget in self._global_param_widgets:
            if hasattr(widget, 'isChecked'):
                widget.stateChanged.disconnect()
            else:
                widget.editingFinished.disconnect()
        return

    def _disconnect_logic_signals(self):
        # Disconnect update signals from pulsed_master_logic
        self.pulsedmasterlogic().sigMeasurementDataUpdated.disconnect()
        self.pulsedmasterlogic().sigTimerUpdated.disconnect()
        self.pulsedmasterlogic().sigFitUpdated.disconnect()
        self.pulsedmasterlogic().sigMeasurementStatusUpdated.disconnect()
        self.pulsedmasterlogic().sigPulserRunningUpdated.disconnect()
        self.pulsedmasterlogic().sigExtMicrowaveRunningUpdated.disconnect()
        self.pulsedmasterlogic().sigExtMicrowaveSettingsUpdated.disconnect()
        self.pulsedmasterlogic().sigFastCounterSettingsUpdated.disconnect()
        self.pulsedmasterlogic().sigMeasurementSettingsUpdated.disconnect()
        self.pulsedmasterlogic().sigAnalysisSettingsUpdated.disconnect()
        self.pulsedmasterlogic().sigExtractionSettingsUpdated.disconnect()

        self.pulsedmasterlogic().sigBlockDictUpdated.disconnect()
        self.pulsedmasterlogic().sigEnsembleDictUpdated.disconnect()
        self.pulsedmasterlogic().sigSequenceDictUpdated.disconnect()
        self.pulsedmasterlogic().sigAvailableWaveformsUpdated.disconnect()
        self.pulsedmasterlogic().sigAvailableSequencesUpdated.disconnect()
        self.pulsedmasterlogic().sigSampleEnsembleComplete.disconnect()
        self.pulsedmasterlogic().sigSampleSequenceComplete.disconnect()
        self.pulsedmasterlogic().sigLoadedAssetUpdated.disconnect()
        self.pulsedmasterlogic().sigGeneratorSettingsUpdated.disconnect()
        self.pulsedmasterlogic().sigSamplingSettingsUpdated.disconnect()
        self.pulsedmasterlogic().sigPredefinedSequenceGenerated.disconnect()
        return

    ###########################################################################
    #                    Main window related methods                          #
    ###########################################################################
    def _activate_main_window_ui(self):
        self._setup_toolbar()
        self.loaded_asset_updated(*self.pulsedmasterlogic().loaded_asset)
        return

    def _deactivate_main_window_ui(self):
        pass

    def _setup_toolbar(self):
        # create all the needed control widgets on the fly
        self._mw.pulser_on_off_PushButton = QtWidgets.QPushButton()
        self._mw.pulser_on_off_PushButton.setText('Pulser ON')
        self._mw.pulser_on_off_PushButton.setToolTip('Switch the device on and off.')
        self._mw.pulser_on_off_PushButton.setCheckable(True)
        self._mw.control_ToolBar.addWidget(self._mw.pulser_on_off_PushButton)

        self._mw.clear_device_PushButton = QtWidgets.QPushButton(self._mw)
        self._mw.clear_device_PushButton.setText('Clear Pulser')
        self._mw.clear_device_PushButton.setToolTip('Clear the Pulser Device Memory\n'
                                                    'from all loaded files.')
        self._mw.control_ToolBar.addWidget(self._mw.clear_device_PushButton)

        self._mw.current_loaded_asset_Label = QtWidgets.QLabel(self._mw)
        sizepolicy = QtWidgets.QSizePolicy(QtWidgets.QSizePolicy.Preferred,
                                           QtWidgets.QSizePolicy.Fixed)
        sizepolicy.setHorizontalStretch(0)
        sizepolicy.setVerticalStretch(0)
        sizepolicy.setHeightForWidth(
            self._mw.current_loaded_asset_Label.sizePolicy().hasHeightForWidth())
        self._mw.current_loaded_asset_Label.setSizePolicy(sizepolicy)
        self._mw.current_loaded_asset_Label.setText('  No Asset Loaded')
        self._mw.current_loaded_asset_Label.setToolTip('Display the currently loaded asset.')
        self._mw.control_ToolBar.addWidget(self._mw.current_loaded_asset_Label)

        self._mw.loading_indicator = CircleLoadingIndicator(parent=self._mw)
        self._mw.loading_indicator_action = self._mw.control_ToolBar.addWidget(
            self._mw.loading_indicator
        )  # adding as toolbar's last item
        self._mw.loading_indicator_action.setVisible(False)

        self._mw.save_tag_LineEdit = QtWidgets.QLineEdit()
        self._mw.save_tag_LineEdit.setMaximumWidth(200)
        self._mw.save_ToolBar.addWidget(self._mw.save_tag_LineEdit)
        return

    @QtCore.Slot(bool)
    def pulser_on_off_clicked(self, checked):
        """ Manually switch the pulser output on/off. """
        if checked:
            self._mw.pulser_on_off_PushButton.setText('Pulser OFF')
        else:
            self._mw.pulser_on_off_PushButton.setText('Pulser ON')
        self.pulsedmasterlogic().toggle_pulse_generator(checked)
        return

    @QtCore.Slot(bool)
    def pulser_running_updated(self, is_running):
        """

        @param is_running:
        @return:
        """
        # block signals
        self._mw.pulser_on_off_PushButton.blockSignals(True)
        # set widgets
        if is_running:
            self._pg.curr_ensemble_del_all_PushButton.setEnabled(False)
            self._sg.curr_sequence_del_all_PushButton.setEnabled(False)
            self._mw.clear_device_PushButton.setEnabled(False)
            self._mw.pulser_on_off_PushButton.setText('Pulser OFF')
            if not self._mw.pulser_on_off_PushButton.isChecked():
                self._mw.pulser_on_off_PushButton.toggle()
        else:
            self._pg.curr_ensemble_del_all_PushButton.setEnabled(True)
            self._sg.curr_sequence_del_all_PushButton.setEnabled(True)
            self._mw.clear_device_PushButton.setEnabled(True)
            self._mw.pulser_on_off_PushButton.setText('Pulser ON')
            if self._mw.pulser_on_off_PushButton.isChecked():
                self._mw.pulser_on_off_PushButton.toggle()
        # unblock signals
        self._mw.pulser_on_off_PushButton.blockSignals(False)
        return

    @QtCore.Slot()
    def clear_pulser_clicked(self):
        """ Delete all loaded files in the device's current memory. """
        self.pulsedmasterlogic().clear_pulse_generator()
        return

    @QtCore.Slot(str, str)
    def loaded_asset_updated(self, asset_name, asset_type):
        """ Check the current loaded asset from the logic and update the display. """
        label = self._mw.current_loaded_asset_Label
        if not asset_name:
            label.setText('  No asset loaded')
        elif asset_type in ('PulseBlockEnsemble', 'PulseSequence'):
            label.setText('  {0} ({1})'.format(asset_name, asset_type))
        else:
            label.setText('  Unknown asset type')
        # enable buttons
        self._pg.load_ensemble_PushButton.setEnabled(True)
        self._pg.samplo_ensemble_PushButton.setEnabled(True)
        self._pg.sample_ensemble_PushButton.setEnabled(True)
        self._sg.load_sequence_PushButton.setEnabled(True)
        self._sg.samplo_sequence_PushButton.setEnabled(True)
        self._sg.sample_sequence_PushButton.setEnabled(True)
        # Reactivate predefined method buttons
        if hasattr(self._pm, 'samplo_buttons'):
            for button in self._pm.samplo_buttons.values():
                button.setEnabled(True)
        return

    @QtCore.Slot(bool)
    def measurement_run_stop_clicked(self, isChecked):
        """ Manages what happens if pulsed measurement is started or stopped.

        @param bool isChecked: start scan if that is possible
        """
        self.pulsedmasterlogic().toggle_pulsed_measurement(isChecked)
        return

    @QtCore.Slot(bool)
    def measurement_continue_pause_clicked(self, isChecked):
        """ Continues and pauses the measurement. """
        self.pulsedmasterlogic().toggle_pulsed_measurement_pause(isChecked)
        return

    @QtCore.Slot(bool, bool)
    def measurement_status_updated(self, is_running, is_paused):
        """

        @param is_running:
        @param is_paused:
        @return:
        """
        # block signals
        self._mw.action_run_stop.blockSignals(True)
        self._mw.action_continue_pause.blockSignals(True)

        # Enable/Disable widgets
        if is_running:
            # todo: not disabled on only turning pulser on without starting measurement
            self._pgs.gen_use_interleave_CheckBox.setEnabled(False)
            self._pgs.gen_sample_freq_DSpinBox.setEnabled(False)
            self._pgs.gen_activation_config_ComboBox.setEnabled(False)
            self._pgs.pg_benchmark.setEnabled(False)
            for label, widget1, widget2 in self._analog_chnl_setting_widgets.values():
                widget1.setEnabled(False)
                widget2.setEnabled(False)
            for label, widget1, widget2 in self._digital_chnl_setting_widgets.values():
                widget1.setEnabled(False)
                widget2.setEnabled(False)
            self._pa.ext_control_mw_freq_DoubleSpinBox.setEnabled(False)
            self._pa.ext_control_mw_power_DoubleSpinBox.setEnabled(False)
            self._pa.ana_param_x_axis_start_ScienDSpinBox.setEnabled(False)
            self._pa.ana_param_x_axis_inc_ScienDSpinBox.setEnabled(False)
            self._pa.ana_param_num_laser_pulse_SpinBox.setEnabled(False)
            self._pa.ana_param_record_length_DoubleSpinBox.setEnabled(False)
            self._pa.ext_control_use_mw_CheckBox.setEnabled(False)
            self._pa.ana_param_fc_bins_ComboBox.setEnabled(False)
            self._pa.ana_param_ignore_first_CheckBox.setEnabled(False)
            self._pa.ana_param_ignore_last_CheckBox.setEnabled(False)
            self._pa.ana_param_alternating_CheckBox.setEnabled(False)
            self._pa.ana_param_invoke_settings_CheckBox.setEnabled(False)
            self._pg.load_ensemble_PushButton.setEnabled(False)
            self._pg.curr_ensemble_del_all_PushButton.setEnabled(False)
            self._sg.curr_sequence_del_all_PushButton.setEnabled(False)
            self._sg.load_sequence_PushButton.setEnabled(False)
            self._mw.pulser_on_off_PushButton.setEnabled(False)
            self._mw.action_continue_pause.setEnabled(True)
            self._mw.action_pull_data.setEnabled(True)
            self._mw.clear_device_PushButton.setEnabled(False)
            if not self._mw.action_run_stop.isChecked():
                self._mw.action_run_stop.toggle()
        else:
            self._pgs.gen_use_interleave_CheckBox.setEnabled(True)
            self._pgs.gen_sample_freq_DSpinBox.setEnabled(True)
            self._pgs.gen_activation_config_ComboBox.setEnabled(True)
            self._pgs.pg_benchmark.setEnabled(True)
            for label, widget1, widget2 in self._analog_chnl_setting_widgets.values():
                widget1.setEnabled(True)
                widget2.setEnabled(True)
            for label, widget1, widget2 in self._digital_chnl_setting_widgets.values():
                widget1.setEnabled(True)
                widget2.setEnabled(True)
            self._pa.ext_control_use_mw_CheckBox.setEnabled(True)
            self._pa.ext_control_mw_freq_DoubleSpinBox.setEnabled(True)
            self._pa.ext_control_mw_power_DoubleSpinBox.setEnabled(True)
            self._pa.ana_param_fc_bins_ComboBox.setEnabled(True)
            self._pg.load_ensemble_PushButton.setEnabled(True)
            self._pg.curr_ensemble_del_all_PushButton.setEnabled(True)
            self._sg.curr_sequence_del_all_PushButton.setEnabled(True)
            self._sg.load_sequence_PushButton.setEnabled(True)
            self._mw.pulser_on_off_PushButton.setEnabled(True)
            self._mw.action_continue_pause.setEnabled(False)
            self._mw.action_pull_data.setEnabled(False)
            self._mw.clear_device_PushButton.setEnabled(True)
            self._pa.ana_param_invoke_settings_CheckBox.setEnabled(True)
            if not self._pa.ana_param_invoke_settings_CheckBox.isChecked():
                self._pa.ana_param_ignore_first_CheckBox.setEnabled(True)
                self._pa.ana_param_ignore_last_CheckBox.setEnabled(True)
                self._pa.ana_param_alternating_CheckBox.setEnabled(True)
                self._pa.ana_param_x_axis_start_ScienDSpinBox.setEnabled(True)
                self._pa.ana_param_x_axis_inc_ScienDSpinBox.setEnabled(True)
                self._pa.ana_param_num_laser_pulse_SpinBox.setEnabled(True)
                self._pa.ana_param_record_length_DoubleSpinBox.setEnabled(True)
            if self._mw.action_run_stop.isChecked():
                self._mw.action_run_stop.toggle()
        if is_paused:
            if not self._mw.action_continue_pause.isChecked():
                self._mw.action_continue_pause.toggle()
        else:
            if self._mw.action_continue_pause.isChecked():
                self._mw.action_continue_pause.toggle()
        # unblock signals
        self._mw.action_run_stop.blockSignals(False)
        self._mw.action_continue_pause.blockSignals(False)
        return

    @QtCore.Slot()
    def pull_data_clicked(self):
        """ Pulls and analysis the data when the 'action_pull_data'-button is clicked. """
        self.pulsedmasterlogic().manually_pull_data()
        return

    def save_clicked(self):
        """Saves the current data"""
        self._mw.action_save.setEnabled(False)
        self._mw.actionSave.setEnabled(False)
        save_tag = self._mw.save_tag_LineEdit.text()
        with_error = self._pa.ana_param_errorbars_CheckBox.isChecked()

        self.pulsedmasterlogic().save_measurement_data(tag=save_tag,
                                                       with_error=with_error)
        self._mw.action_save.setEnabled(True)
        self._mw.actionSave.setEnabled(True)
        return

    @QtCore.Slot()
    def measurement_timer_changed(self):
        """ This method handles the analysis timing"""
        timer_interval = self._pa.time_param_ana_periode_DoubleSpinBox.value()
        self.pulsedmasterlogic().set_timer_interval(timer_interval)
        return

    @QtCore.Slot(float, int, float)
    def measurement_timer_updated(self, elapsed_time, elapsed_sweeps, timer_interval):
        """
        Refreshes the elapsed time and sweeps of the measurement.

        @param float elapsed_time:
        @param int elapsed_sweeps:
        @param float timer_interval:
        @return:
        """
        time_str = str(datetime.timedelta(seconds=elapsed_time)).rsplit('.', 1)[0]
        # block signals
        self._pa.time_param_elapsed_time_LineEdit.blockSignals(True)
        self._pa.time_param_ana_periode_DoubleSpinBox.blockSignals(True)
        self._pa.time_param_elapsed_sweep_SpinBox.blockSignals(True)
        # Set widgets
        self._pa.time_param_elapsed_time_LineEdit.setText(time_str)
        self._pa.time_param_ana_periode_DoubleSpinBox.setValue(timer_interval)
        self._pa.time_param_elapsed_sweep_SpinBox.setValue(elapsed_sweeps)
        # unblock signals
        self._pa.time_param_elapsed_time_LineEdit.blockSignals(False)
        self._pa.time_param_ana_periode_DoubleSpinBox.blockSignals(False)
        self._pa.time_param_elapsed_sweep_SpinBox.blockSignals(False)
        return

    ###########################################################################
    #                 Analysis settings dialog related methods                #
    ###########################################################################
    def _activate_analysis_settings_ui(self):
        """
        Initialize the settings dialog for 'Analysis' Tab.
        """
        self._as.ana_param_x_axis_name_LineEdit.setText(
            self.pulsedmasterlogic().measurement_settings['labels'][0])
        self._as.ana_param_x_axis_unit_LineEdit.setText(
            self.pulsedmasterlogic().measurement_settings['units'][0])
        self._as.ana_param_y_axis_name_LineEdit.setText(
            self.pulsedmasterlogic().measurement_settings['labels'][1])
        self._as.ana_param_y_axis_unit_LineEdit.setText(
            self.pulsedmasterlogic().measurement_settings['units'][1])

        self._as.ana_param_second_plot_x_axis_name_LineEdit.setText(self._ana_param_second_plot_x_axis_name_text)
        self._as.ana_param_second_plot_x_axis_unit_LineEdit.setText(self._ana_param_second_plot_x_axis_unit_text)
        self._as.ana_param_second_plot_y_axis_name_LineEdit.setText(self._ana_param_second_plot_y_axis_name_text)
        self._as.ana_param_second_plot_y_axis_unit_LineEdit.setText(self._ana_param_second_plot_y_axis_unit_text)

        self.update_analysis_settings()
        return

    def _deactivate_analysis_settings_ui(self):
        """
        De-initialize the settings dialog for 'Analysis' Tab.
        """
        self._as.close()
        return

    def update_analysis_settings(self):
        """ Apply the new settings """
        axis_labels = (self._as.ana_param_x_axis_name_LineEdit.text(),
                       self._as.ana_param_y_axis_name_LineEdit.text())
        axis_units = (self._as.ana_param_x_axis_unit_LineEdit.text(),
                      self._as.ana_param_y_axis_unit_LineEdit.text())

        self._ana_param_second_plot_x_axis_name_text = self._as.ana_param_second_plot_x_axis_name_LineEdit.text()
        self._ana_param_second_plot_x_axis_unit_text = self._as.ana_param_second_plot_x_axis_unit_LineEdit.text()
        self._ana_param_second_plot_y_axis_name_text = self._as.ana_param_second_plot_y_axis_name_LineEdit.text()
        self._ana_param_second_plot_y_axis_unit_text = self._as.ana_param_second_plot_y_axis_unit_LineEdit.text()

        self.pulsedmasterlogic().set_measurement_settings(units=axis_units, labels=axis_labels)
        return

    def keep_former_analysis_settings(self):
        """ Keep the old settings """
        self._as.ana_param_x_axis_name_LineEdit.setText(
            self.pulsedmasterlogic().measurement_settings['labels'][0])
        self._as.ana_param_x_axis_unit_LineEdit.setText(
            self.pulsedmasterlogic().measurement_settings['units'][0])
        self._as.ana_param_y_axis_name_LineEdit.setText(
            self.pulsedmasterlogic().measurement_settings['labels'][1])
        self._as.ana_param_y_axis_unit_LineEdit.setText(
            self.pulsedmasterlogic().measurement_settings['units'][1])
        self._as.ana_param_second_plot_x_axis_name_LineEdit.setText(
            self._ana_param_second_plot_x_axis_name_text)
        self._as.ana_param_second_plot_x_axis_unit_LineEdit.setText(
            self._ana_param_second_plot_x_axis_unit_text)
        self._as.ana_param_second_plot_y_axis_name_LineEdit.setText(
            self._ana_param_second_plot_y_axis_name_text)
        self._as.ana_param_second_plot_y_axis_unit_LineEdit.setText(
            self._ana_param_second_plot_y_axis_unit_text)
        return

    def show_analysis_settings(self):
        """ Open the Analysis Settings Window. """
        self._as.exec_()
        return

    ###########################################################################
    #             Pulse generator settings dialog related methods             #
    ###########################################################################
    def _activate_generator_settings_ui(self):
        """
        Initialize the dialog for the pulse generator settings.
        """
        # Dynamically create channel related widgets and keep them in dictionaries
        self._analog_chnl_setting_widgets = dict()
        self._digital_chnl_setting_widgets = dict()
        self.__create_analog_channel_setting_widgets()
        self.__create_digital_channel_setting_widgets()

        # Apply hardware constraints to widgets
        pg_constr = self.pulsedmasterlogic().pulse_generator_constraints
        self._pgs.gen_sample_freq_DSpinBox.setMinimum(pg_constr.sample_rate.min)
        self._pgs.gen_sample_freq_DSpinBox.setMaximum(pg_constr.sample_rate.max)
        self._pgs.gen_activation_config_ComboBox.clear()
        self._pgs.gen_activation_config_ComboBox.addItems(list(pg_constr.activation_config.keys()))
        for label, widget1, widget2 in self._analog_chnl_setting_widgets.values():
            widget1.setRange(pg_constr.a_ch_amplitude.min, pg_constr.a_ch_amplitude.max)
            widget2.setRange(pg_constr.a_ch_offset.min, pg_constr.a_ch_offset.max)
        for label, widget1, widget2 in self._digital_chnl_setting_widgets.values():
            widget1.setRange(pg_constr.d_ch_low.min, pg_constr.d_ch_low.max)
            widget2.setRange(pg_constr.d_ch_high.min, pg_constr.d_ch_high.max)

        # Set widget values/content
        self.pulse_generator_settings_updated(self.pulsedmasterlogic().pulse_generator_settings)
        return

    def _deactivate_generator_settings_ui(self):
        """
        De-initialize the dialog for the pulse generator settings.
        """
        self._pgs.close()
        return

    def __create_analog_channel_setting_widgets(self):
        """
        Dynamically creates analog channel setting input widgets (like analog offset and pp-voltage)
        from the currently set activation config.
        """
        if self._analog_chnl_setting_widgets:
            self.log.debug('Unable to create analog channel settings. Widgets already exist.')
            return

        analog_channels = set()
        for cfg in self.pulsedmasterlogic().pulse_generator_constraints.activation_config.values():
            for ach in (chnl for chnl in cfg if chnl.startswith('a')):
                analog_channels.add(ach)
        analog_channels = natural_sort(analog_channels)

        for i, chnl in enumerate(analog_channels, 1):
            self._analog_chnl_setting_widgets[chnl] = (
                QtWidgets.QLabel(text=chnl + ':'), ScienDSpinBox(), ScienDSpinBox())
            self._analog_chnl_setting_widgets[chnl][0].setAlignment(
                QtCore.Qt.AlignRight | QtCore.Qt.AlignVCenter)
            self._analog_chnl_setting_widgets[chnl][1].setAlignment(
                QtCore.Qt.AlignLeft | QtCore.Qt.AlignVCenter)
            self._analog_chnl_setting_widgets[chnl][1].setSizePolicy(
                QtWidgets.QSizePolicy.Expanding, QtWidgets.QSizePolicy.Fixed)
            self._analog_chnl_setting_widgets[chnl][1].setDecimals(6)
            self._analog_chnl_setting_widgets[chnl][1].setSuffix('V')
            self._analog_chnl_setting_widgets[chnl][2].setAlignment(
                QtCore.Qt.AlignLeft | QtCore.Qt.AlignVCenter)
            self._analog_chnl_setting_widgets[chnl][2].setSizePolicy(
                QtWidgets.QSizePolicy.Expanding, QtWidgets.QSizePolicy.Fixed)
            self._analog_chnl_setting_widgets[chnl][2].setDecimals(6)
            self._analog_chnl_setting_widgets[chnl][2].setSuffix('V')
            self._pgs.ach_groupBox.layout().addWidget(
                self._analog_chnl_setting_widgets[chnl][0], i, 0)
            self._pgs.ach_groupBox.layout().addWidget(
                self._analog_chnl_setting_widgets[chnl][1], i, 1)
            self._pgs.ach_groupBox.layout().addWidget(
                self._analog_chnl_setting_widgets[chnl][2], i, 2)
        return

    def __create_digital_channel_setting_widgets(self):
        """
        Dynamically creates digital channel setting input widgets (like analog offset and pp-voltage)
        from the currently set activation config.
        """
        if self._digital_chnl_setting_widgets:
            self.log.debug('Unable to create digital channel settings. Widgets already exist.')
            return

        digital_channels = set()
        for cfg in self.pulsedmasterlogic().pulse_generator_constraints.activation_config.values():
            for dch in (chnl for chnl in cfg if chnl.startswith('d')):
                digital_channels.add(dch)
        digital_channels = natural_sort(digital_channels)

        for i, chnl in enumerate(digital_channels, 1):
            self._digital_chnl_setting_widgets[chnl] = (
                QtWidgets.QLabel(text=chnl + ':'), ScienDSpinBox(), ScienDSpinBox())
            self._digital_chnl_setting_widgets[chnl][0].setAlignment(
                QtCore.Qt.AlignRight | QtCore.Qt.AlignVCenter)
            self._digital_chnl_setting_widgets[chnl][1].setAlignment(
                QtCore.Qt.AlignLeft | QtCore.Qt.AlignVCenter)
            self._digital_chnl_setting_widgets[chnl][1].setSizePolicy(
                QtWidgets.QSizePolicy.Expanding, QtWidgets.QSizePolicy.Fixed)
            self._digital_chnl_setting_widgets[chnl][1].setDecimals(6)
            self._digital_chnl_setting_widgets[chnl][1].setSuffix('V')
            self._digital_chnl_setting_widgets[chnl][2].setAlignment(
                QtCore.Qt.AlignLeft | QtCore.Qt.AlignVCenter)
            self._digital_chnl_setting_widgets[chnl][2].setSizePolicy(
                QtWidgets.QSizePolicy.Expanding, QtWidgets.QSizePolicy.Fixed)
            self._digital_chnl_setting_widgets[chnl][2].setDecimals(6)
            self._digital_chnl_setting_widgets[chnl][2].setSuffix('V')
            self._pgs.dch_groupBox.layout().addWidget(
                self._digital_chnl_setting_widgets[chnl][0], i, 0)
            self._pgs.dch_groupBox.layout().addWidget(
                self._digital_chnl_setting_widgets[chnl][1], i, 1)
            self._pgs.dch_groupBox.layout().addWidget(
                self._digital_chnl_setting_widgets[chnl][2], i, 2)
        return

    def apply_generator_settings(self):
        """ Apply the new settings """
        if self._mw.action_run_stop.isChecked():
            self.keep_former_generator_settings()
            return
        settings_dict = dict()
        settings_dict['sample_rate'] = self._pgs.gen_sample_freq_DSpinBox.value()
        settings_dict['activation_config'] = self._pgs.gen_activation_config_ComboBox.currentText()
        settings_dict['interleave'] = self._pgs.gen_use_interleave_CheckBox.isChecked()

        analog_ppamp = dict()
        analog_offset = dict()
        for chnl, (label, widget1, widget2) in self._analog_chnl_setting_widgets.items():
            analog_ppamp[chnl] = widget1.value()
            analog_offset[chnl] = widget2.value()
        settings_dict['analog_levels'] = (analog_ppamp, analog_offset)

        digital_low = dict()
        digital_high = dict()
        for chnl, (label, widget1, widget2) in self._digital_chnl_setting_widgets.items():
            digital_low[chnl] = widget1.value()
            digital_high[chnl] = widget2.value()
        settings_dict['digital_levels'] = (digital_low, digital_high)

        self.pulsedmasterlogic().set_pulse_generator_settings(settings_dict)
        return

    def keep_former_generator_settings(self):
        """ Keep the old settings """
        self.pulse_generator_settings_updated(self.pulsedmasterlogic().pulse_generator_settings)
        return

    def show_generator_settings(self):
        """ Open the Pulse generator settings window. """
        self.sigPulseGeneratorSettingsUpdated.emit()
        self._pgs.exec_()
        return

    ###########################################################################
    #          Predefined methods settings dialog related methods             #
    ###########################################################################
    def _activate_predefined_methods_settings_ui(self):
        """ Initialize, connect and configure the pulse generator settings to be displayed in the
        editor.
        """
        # create all GUI elements and check all boxes listed in the methods to show
        for method_name in natural_sort(self.pulsedmasterlogic().generate_methods):
            # create checkboxes for the config dialogue
            name_checkbox = 'checkbox_' + method_name
            setattr(self._pm_cfg, name_checkbox, QtWidgets.QCheckBox(self._pm_cfg.scrollArea))
            checkbox = getattr(self._pm_cfg, name_checkbox)
            checkbox.setObjectName(name_checkbox)
            checkbox.setText(method_name)
            checkbox.setChecked(method_name in self._predefined_methods_to_show)
            self._pm_cfg.verticalLayout.addWidget(checkbox)

        # apply the chosen methods to the methods dialogue
        self.apply_predefined_methods_config()
        return

    def _deactivate_predefined_methods_settings_ui(self):
        self._pm_cfg.close()
        return

    def show_predefined_methods_config(self):
        """ Opens the Window for the config of predefined methods."""
        self._pm_cfg.show()
        self._pm_cfg.raise_()
        return

    def keep_former_predefined_methods_config(self):
        for method_name in self.pulsedmasterlogic().generate_methods:
            groupbox = getattr(self._pm, method_name + '_GroupBox')
            checkbox = getattr(self._pm_cfg, 'checkbox_' + method_name)
            checkbox.setChecked(groupbox.isVisible())
        return

    def apply_predefined_methods_config(self):
        self._predefined_methods_to_show = list()
        for method_name in self.pulsedmasterlogic().generate_methods:
            groupbox = getattr(self._pm, method_name + '_GroupBox')
            checkbox = getattr(self._pm_cfg, 'checkbox_' + method_name)
            groupbox.setVisible(checkbox.isChecked())
            if checkbox.isChecked():
                self._predefined_methods_to_show.append(method_name)

        self._pm.hintLabel.setVisible(len(self._predefined_methods_to_show) == 0)
        return

    ###########################################################################
    #                Predefined Methods tab related methods                   #
    ###########################################################################
    def _activate_predefined_methods_ui(self):
        # Contraint some widgets by hardware constraints
        self._pm_apply_hardware_constraints()

        # Dynamically create GUI elements for global parameters
        self._channel_selection_comboboxes = list()  # List of created channel selection ComboBoxes
        self._global_param_widgets = list()  # List of all other created global parameter widgets
        self._create_pm_global_params()
        self.generation_parameters_updated(self.pulsedmasterlogic().generation_parameters)

        # Dynamically create GUI elements for predefined methods
        self._pm.gen_buttons = dict()
        self._pm.samplo_buttons = dict()
        self._pm.method_param_widgets = dict()
        self._create_predefined_methods()
        return

    def _deactivate_predefined_methods_ui(self):
        # TODO: Implement
        pass

    def _pm_apply_hardware_constraints(self):
        # TODO: Implement
        pass

    def _create_pm_global_params(self):
        """
        Create GUI elements for global parameters of sequence generation
        """
        col_count = 0
        row_count = 1
        combo_count = 0
        for param, value in self.pulsedmasterlogic().generation_parameters.items():
            # Do not create widget for laser_channel since this widget is already part of the pulse
            # editor tab.
            if param in ('laser_channel', 'sync_channel', 'gate_channel'):
                continue

            # Create ComboBoxes for parameters ending on '_channel' to only be able to select
            # active channels. Also save references to those widgets in a list for easy access in
            # case of a change of channel activation config.
            if param.endswith('_channel') and (value is None or type(value) is str):
                widget = QtWidgets.QComboBox()
                widget.setObjectName('global_param_' + param)
                widget.setSizePolicy(QtWidgets.QSizePolicy.Expanding, QtWidgets.QSizePolicy.Minimum)
                widget.addItem('')
                widget.addItems(natural_sort(self.pulsedmasterlogic().digital_channels))
                widget.addItems(natural_sort(self.pulsedmasterlogic().analog_channels))
                index = widget.findText(value)
                if index >= 0:
                    widget.setCurrentIndex(index)
                label = QtWidgets.QLabel(param + ':')
                label.setAlignment(QtCore.Qt.AlignRight)
                self._pm.global_param_gridLayout.addWidget(label, 0, combo_count, QtCore.Qt.AlignVCenter)
                self._pm.global_param_gridLayout.addWidget(widget, 0, combo_count + 1)
                combo_count += 2
                self._channel_selection_comboboxes.append(widget)
                widget.currentIndexChanged.connect(self.generation_parameters_changed)
                continue

            # Create all other widgets for int, float, bool and str and save them in a list for
            # later access. Also connect edited signals.
            if isinstance(value, str) or value is None:
                if value is None:
                    value = ''
                widget = QtWidgets.QLineEdit()
                widget.setText(value)
                widget.editingFinished.connect(self.generation_parameters_changed)
            elif type(value) is int:
                widget = ScienSpinBox()
                widget.setValue(value)
                widget.editingFinished.connect(self.generation_parameters_changed)
            elif type(value) is float:
                widget = ScienDSpinBox()
                widget.setValue(value)
                if 'amp' in param or 'volt' in param:
                    widget.setSuffix('V')
                elif 'freq' in param:
                    widget.setSuffix('Hz')
                elif any(x in param for x in ('tau', 'period', 'time', 'delay', 'laser_length')):
                    widget.setSuffix('s')
                widget.editingFinished.connect(self.generation_parameters_changed)
            elif type(value) is bool:
                widget = QtWidgets.QCheckBox()
                widget.setChecked(value)
                widget.stateChanged.connect(self.generation_parameters_changed)

            widget.setSizePolicy(QtWidgets.QSizePolicy.Expanding, QtWidgets.QSizePolicy.Minimum)

            # Create label
            label = QtWidgets.QLabel(param + ':')
            label.setAlignment(QtCore.Qt.AlignRight)

            # Rename widget to a naming convention
            widget.setObjectName('global_param_' + param)

            # Save widget in list
            self._global_param_widgets.append(widget)

            # Add widget to GUI layout
            if col_count > 4:
                col_count = 0
                row_count += 1
            self._pm.global_param_gridLayout.addWidget(label, row_count, col_count, QtCore.Qt.AlignVCenter)
            self._pm.global_param_gridLayout.addWidget(widget, row_count, col_count + 1)
            col_count += 2
        spacer = QtWidgets.QSpacerItem(20, 0,
                                       QtWidgets.QSizePolicy.Expanding,
                                       QtWidgets.QSizePolicy.Minimum)
        if row_count > 1:
            self._pm.global_param_gridLayout.addItem(spacer, 1, 6)
        else:
            self._pm.global_param_gridLayout.addItem(spacer, 0, max(col_count, combo_count))
        return

    def _create_predefined_methods(self):
        """
        Initializes the GUI elements for the predefined methods
        """
        # Empty reference containers
        self._pm.gen_buttons = dict()
        self._pm.samplo_buttons = dict()
        self._pm.method_param_widgets = dict()

        method_params = self.pulsedmasterlogic().generate_method_params
        for method_name in natural_sort(self.pulsedmasterlogic().generate_methods):
            # Create the widgets for the predefined methods dialogue
            # Create GroupBox for the method to reside in
            groupBox = QtWidgets.QGroupBox(self._pm)
            groupBox.setAlignment(QtCore.Qt.AlignLeft)
            groupBox.setTitle(method_name)
            # Create layout within the GroupBox
            gridLayout = QtWidgets.QGridLayout(groupBox)
            # Create generate buttons
            gen_button = QtWidgets.QPushButton(groupBox)
            gen_button.setText('Generate')
            gen_button.setObjectName('gen_' + method_name)
            gen_button.clicked.connect(self.generate_predefined_clicked)
            samplo_button = QtWidgets.QPushButton(groupBox)
            samplo_button.setText('GenSampLo')
            samplo_button.setObjectName('samplo_' + method_name)
            samplo_button.clicked.connect(self.generate_predefined_clicked)
            gridLayout.addWidget(gen_button, 0, 0, 1, 1)
            gridLayout.addWidget(samplo_button, 1, 0, 1, 1)
            self._pm.gen_buttons[method_name] = gen_button
            self._pm.samplo_buttons[method_name] = samplo_button

            # run through all parameters of the current method and create the widgets
            self._pm.method_param_widgets[method_name] = dict()
            for param_index, (param_name, param) in enumerate(method_params[method_name].items()):
                    # create a label for the parameter
                    param_label = QtWidgets.QLabel(groupBox)
                    param_label.setText(param_name)
                    # create proper input widget for the parameter depending on default value type
                    if type(param) is bool:
                        input_obj = QtWidgets.QCheckBox(groupBox)
                        input_obj.setChecked(param)
                    elif type(param) is float:
                        input_obj = ScienDSpinBox(groupBox)
                        if 'amp' in param_name or 'volt' in param_name:
                            input_obj.setSuffix('V')
                        elif 'freq' in param_name:
                            input_obj.setSuffix('Hz')
                        elif 'time' in param_name or 'period' in param_name or 'tau' in param_name:
                            input_obj.setSuffix('s')
                        input_obj.setMinimumSize(QtCore.QSize(80, 0))
                        input_obj.setValue(param)
                    elif type(param) is int:
                        input_obj = ScienSpinBox(groupBox)
                        input_obj.setValue(param)
                    elif type(param) is str:
                        input_obj = QtWidgets.QLineEdit(groupBox)
                        input_obj.setMinimumSize(QtCore.QSize(80, 0))
                        input_obj.setText(param)
                    elif issubclass(type(param), Enum):
                        input_obj = QtWidgets.QComboBox(groupBox)
                        for option in type(param):
                            input_obj.addItem(option.name, option)
                        input_obj.setCurrentText(param.name)
                        # Set size constraints
                        input_obj.setMinimumSize(QtCore.QSize(80, 0))
                    else:
                        self.log.error('The predefined method "{0}" has an argument "{1}" which '
                                       'has no default argument or an invalid type (str, float, '
                                       'int, bool or Enum allowed)!\nCreation of the viewbox aborted.'
                                       ''.format('generate_' + method_name, param_name))
                        continue
                    # Adjust size policy
                    input_obj.setMinimumWidth(75)
                    input_obj.setMaximumWidth(100)
                    gridLayout.addWidget(param_label, 0, param_index + 1, 1, 1)
                    gridLayout.addWidget(input_obj, 1, param_index + 1, 1, 1)
                    self._pm.method_param_widgets[method_name][param_name] = input_obj
            h_spacer = QtWidgets.QSpacerItem(20, 40, QtWidgets.QSizePolicy.Expanding,
                                             QtWidgets.QSizePolicy.Minimum)
            gridLayout.addItem(h_spacer, 1, param_index + 2, 1, 1)

            # attach the GroupBox widget to the predefined methods widget.
            setattr(self._pm, method_name + '_GroupBox', groupBox)
            self._pm.verticalLayout.addWidget(groupBox)
        self._pm.verticalLayout.addStretch()
        return

    ###########################################################################
    #                   Pulse Generator tab related methods                   #
    ###########################################################################
    def _activate_pulse_generator_ui(self):
        """ Initialize, connect and configure the 'Pulse Generator' Tab.
        """
        # Configure widgets
        self._pg.curr_ensemble_length_DSpinBox.setRange(0, np.inf)
        self._pg.curr_ensemble_length_DSpinBox.setDecimals(6, dynamic_precision=False)
        self._pg.curr_ensemble_bins_SpinBox.setRange(0, 2**63-1)
        self._pg.curr_ensemble_laserpulses_SpinBox.setRange(0, 2**31-1)

        # initialize widgets
        self.generation_parameters_updated(self.pulsedmasterlogic().generation_parameters)
        self.fast_counter_settings_updated(self.pulsedmasterlogic().fast_counter_settings)
        self.update_block_dict(self.pulsedmasterlogic().saved_pulse_blocks)
        self.update_ensemble_dict(self.pulsedmasterlogic().saved_pulse_block_ensembles)
        return

    def _deactivate_pulse_generator_ui(self):
        """ Disconnects the configuration for 'Pulse Generator Tab.
        """
        # TODO: implement
        pass

    @QtCore.Slot(dict)
    def pulse_generator_settings_updated(self, settings_dict):
        """

        @param settings_dict
        @return:
        """
        # block signals
        self._pgs.gen_sample_freq_DSpinBox.blockSignals(True)
        self._pgs.gen_use_interleave_CheckBox.blockSignals(True)
        self._pgs.gen_activation_config_ComboBox.blockSignals(True)
        self._pgs.gen_analog_channels_lineEdit.blockSignals(True)
        self._pgs.gen_digital_channels_lineEdit.blockSignals(True)
        if hasattr(self, '_analog_chnl_setting_widgets'):
            for label, widget1, widget2 in self._analog_chnl_setting_widgets.values():
                widget1.blockSignals(True)
                widget2.blockSignals(True)
            for label, widget1, widget2 in self._digital_chnl_setting_widgets.values():
                widget1.blockSignals(True)
                widget2.blockSignals(True)
        self._pg.gen_laserchannel_ComboBox.blockSignals(True)
        self._pg.gen_syncchannel_ComboBox.blockSignals(True)
        self._pg.gen_gatechannel_ComboBox.blockSignals(True)
        if hasattr(self, '_channel_selection_comboboxes'):
            for widget in self._channel_selection_comboboxes:
                widget.blockSignals(True)

        # Set widgets
        if 'sample_rate' in settings_dict:
            self._pgs.gen_sample_freq_DSpinBox.setValue(settings_dict['sample_rate'])
        if 'activation_config' in settings_dict:
            config_name = settings_dict['activation_config'][0]
            digital_channels = natural_sort(
                (ch for ch in settings_dict['activation_config'][1] if ch.startswith('d')))
            analog_channels = natural_sort(
                (ch for ch in settings_dict['activation_config'][1] if ch.startswith('a')))
            index = self._pgs.gen_activation_config_ComboBox.findText(config_name)
            self._pgs.gen_activation_config_ComboBox.setCurrentIndex(index)
            digital_str = str(digital_channels).strip('[]').replace('\'', '').replace(',', ' |')
            analog_str = str(analog_channels).strip('[]').replace('\'', '').replace(',', ' |')
            self._pgs.gen_digital_channels_lineEdit.setText(digital_str)
            self._pgs.gen_analog_channels_lineEdit.setText(analog_str)

            # Update channel ComboBoxes
            former_laser_channel = self._pg.gen_laserchannel_ComboBox.currentText()
            self._pg.gen_laserchannel_ComboBox.clear()
            self._pg.gen_laserchannel_ComboBox.addItem('')
            self._pg.gen_laserchannel_ComboBox.addItems(digital_channels)
            self._pg.gen_laserchannel_ComboBox.addItems(analog_channels)
            if former_laser_channel in settings_dict['activation_config'][1]:
                index = self._pg.gen_laserchannel_ComboBox.findText(former_laser_channel)
                self._pg.gen_laserchannel_ComboBox.setCurrentIndex(index)
                self._pg.block_editor.set_laser_channel_is_digital(former_laser_channel.startswith('d'))

            former_sync_channel = self._pg.gen_syncchannel_ComboBox.currentText()
            self._pg.gen_syncchannel_ComboBox.clear()
            self._pg.gen_syncchannel_ComboBox.addItem('')
            self._pg.gen_syncchannel_ComboBox.addItems(digital_channels)
            self._pg.gen_syncchannel_ComboBox.addItems(analog_channels)
            if former_sync_channel in settings_dict['activation_config'][1]:
                index = self._pg.gen_syncchannel_ComboBox.findText(former_sync_channel)
                self._pg.gen_syncchannel_ComboBox.setCurrentIndex(index)

            former_gate_channel = self._pg.gen_gatechannel_ComboBox.currentText()
            self._pg.gen_gatechannel_ComboBox.clear()
            self._pg.gen_gatechannel_ComboBox.addItem('')
            self._pg.gen_gatechannel_ComboBox.addItems(digital_channels)
            self._pg.gen_gatechannel_ComboBox.addItems(analog_channels)
            if former_gate_channel in settings_dict['activation_config'][1]:
                index = self._pg.gen_gatechannel_ComboBox.findText(former_gate_channel)
                self._pg.gen_gatechannel_ComboBox.setCurrentIndex(index)

            if hasattr(self, '_channel_selection_comboboxes'):
                for widget in self._channel_selection_comboboxes:
                    former_channel = widget.currentText()
                    widget.clear()
                    widget.addItem('')
                    widget.addItems(analog_channels)
                    widget.addItems(digital_channels)
                    if former_channel in settings_dict['activation_config'][1]:
                        index = widget.findText(former_channel)
                        widget.setCurrentIndex(index)

            # Hide/Show analog and digital channel setting groupBoxes if no respective channel is
            # active.
            if len(analog_channels) == 0:
                self._pgs.ach_groupBox.hide()
            else:
                self._pgs.ach_groupBox.show()
            if len(digital_channels) == 0:
                self._pgs.dch_groupBox.hide()
            else:
                self._pgs.dch_groupBox.show()

            # Hide/Show channel settings for inactive/active channels
            for chnl, (label, widget1, widget2) in self._analog_chnl_setting_widgets.items():
                if chnl in analog_channels:
                    label.show()
                    widget1.show()
                    widget2.show()
                else:
                    label.hide()
                    widget1.hide()
                    widget2.hide()
            for chnl, (label, widget1, widget2) in self._digital_chnl_setting_widgets.items():
                if chnl in digital_channels:
                    label.show()
                    widget1.show()
                    widget2.show()
                else:
                    label.hide()
                    widget1.hide()
                    widget2.hide()

            # Set activation config in block editor
            self._pg.block_editor.set_activation_config(settings_dict['activation_config'][1])
        if 'analog_levels' in settings_dict:
            for chnl, pp_amp in settings_dict['analog_levels'][0].items():
                self._analog_chnl_setting_widgets[chnl][1].setValue(pp_amp)
            for chnl, offset in settings_dict['analog_levels'][1].items():
                self._analog_chnl_setting_widgets[chnl][2].setValue(offset)
        if 'digital_levels' in settings_dict:
            for chnl, low_voltage in settings_dict['digital_levels'][0].items():
                self._digital_chnl_setting_widgets[chnl][1].setValue(low_voltage)
            for chnl, high_voltage in settings_dict['digital_levels'][1].items():
                self._digital_chnl_setting_widgets[chnl][2].setValue(high_voltage)
        if 'interleave' in settings_dict:
            self._pgs.gen_use_interleave_CheckBox.setChecked(settings_dict['interleave'])
        if 'flags' in settings_dict:
            self._sg.sequence_editor.set_available_flags(settings_dict['flags'])
        if 'upload_speed' in settings_dict:
            if np.isnan(settings_dict['upload_speed']):
                settings_dict['upload_speed'] = 0.
            self._pgs.upload_speed_DSpinBox.setValue(settings_dict['upload_speed'])


        # unblock signals
        self._pgs.gen_sample_freq_DSpinBox.blockSignals(False)
        self._pgs.gen_use_interleave_CheckBox.blockSignals(False)
        self._pgs.gen_activation_config_ComboBox.blockSignals(False)
        self._pgs.gen_analog_channels_lineEdit.blockSignals(False)
        self._pgs.gen_digital_channels_lineEdit.blockSignals(False)
        if hasattr(self, '_analog_chnl_setting_widgets'):
            for label, widget1, widget2 in self._analog_chnl_setting_widgets.values():
                widget1.blockSignals(False)
                widget2.blockSignals(False)
            for label, widget1, widget2 in self._digital_chnl_setting_widgets.values():
                widget1.blockSignals(False)
                widget2.blockSignals(False)
        self._pg.gen_laserchannel_ComboBox.blockSignals(False)
        self._pg.gen_syncchannel_ComboBox.blockSignals(False)
        self._pg.gen_gatechannel_ComboBox.blockSignals(False)
        if hasattr(self, '_channel_selection_comboboxes'):
            for widget in self._channel_selection_comboboxes:
                widget.blockSignals(False)
        return

    @QtCore.Slot()
    def generation_parameters_changed(self):
        """

        @return:
        """
        settings_dict = dict()
        settings_dict['laser_channel'] = self._pg.gen_laserchannel_ComboBox.currentText()
        settings_dict['sync_channel'] = self._pg.gen_syncchannel_ComboBox.currentText()
        settings_dict['gate_channel'] = self._pg.gen_gatechannel_ComboBox.currentText()
        # Add channel specifiers from predefined methods tab
        if hasattr(self, '_channel_selection_comboboxes'):
            for combobox in self._channel_selection_comboboxes:
                # cut away 'global_param_' from beginning of the objectName
                param_name = combobox.objectName()[13:]
                settings_dict[param_name] = combobox.currentText()
        # Add remaining global parameter widgets
        if hasattr(self, '_global_param_widgets'):
            for widget in self._global_param_widgets:
                # cut away 'global_param_' from beginning of the objectName
                param_name = widget.objectName()[13:]
                if hasattr(widget, 'isChecked'):
                    settings_dict[param_name] = widget.isChecked()
                elif hasattr(widget, 'value'):
                    settings_dict[param_name] = widget.value()
                elif hasattr(widget, 'text'):
                    settings_dict[param_name] = widget.text()

        self.pulsedmasterlogic().set_generation_parameters(settings_dict)

        self._pg.block_editor.set_laser_channel_is_digital(settings_dict['laser_channel'].startswith('d'))
        return

    @QtCore.Slot(dict)
    def generation_parameters_updated(self, settings_dict):
        """

        @param settings_dict:
        @return:
        """
        # block signals
        self._pg.gen_laserchannel_ComboBox.blockSignals(True)
        self._pg.gen_syncchannel_ComboBox.blockSignals(True)
        self._pg.gen_gatechannel_ComboBox.blockSignals(True)

        if 'laser_channel' in settings_dict:
            index = self._pg.gen_laserchannel_ComboBox.findText(settings_dict['laser_channel'])
            self._pg.gen_laserchannel_ComboBox.setCurrentIndex(index)
            self._pg.block_editor.set_laser_channel_is_digital(settings_dict['laser_channel'].startswith('d'))
        if 'sync_channel' in settings_dict:
            index = self._pg.gen_syncchannel_ComboBox.findText(settings_dict['sync_channel'])
            self._pg.gen_syncchannel_ComboBox.setCurrentIndex(index)
        if 'gate_channel' in settings_dict:
            index = self._pg.gen_gatechannel_ComboBox.findText(settings_dict['gate_channel'])
            self._pg.gen_gatechannel_ComboBox.setCurrentIndex(index)
        if hasattr(self, '_channel_selection_comboboxes'):
            for combobox in self._channel_selection_comboboxes:
                param_name = combobox.objectName()[13:]
                if param_name in settings_dict:
                    combobox.blockSignals(True)
                    index = combobox.findText(settings_dict[param_name])
                    combobox.setCurrentIndex(index)
                    combobox.blockSignals(False)
        if hasattr(self, '_global_param_widgets'):
            for widget in self._global_param_widgets:
                param_name = widget.objectName()[13:]
                if param_name in settings_dict:
                    widget.blockSignals(True)
                    if hasattr(widget, 'setChecked'):
                        widget.setChecked(settings_dict[param_name])
                    elif hasattr(widget, 'setValue'):
                        widget.setValue(settings_dict[param_name])
                    elif hasattr(widget, 'setText'):
                        widget.setText(settings_dict[param_name])
                    widget.blockSignals(False)

        # unblock signals
        self._pg.gen_laserchannel_ComboBox.blockSignals(False)
        self._pg.gen_syncchannel_ComboBox.blockSignals(False)
        self._pg.gen_gatechannel_ComboBox.blockSignals(False)
        return

    @QtCore.Slot()
    def block_add_last_clicked(self):
        """

        @return:
        """
        self._pg.block_editor.add_elements(1, self._pg.block_editor.rowCount())
        return

    @QtCore.Slot()
    def block_del_last_clicked(self):
        """

        @return:
        """
        self._pg.block_editor.remove_elements(1, self._pg.block_editor.rowCount() - 1)
        return

    @QtCore.Slot()
    def block_add_sel_clicked(self):
        """

        @return:
        """
        index = self._pg.block_editor.currentRow()
        self._pg.block_editor.add_elements(1, index + 1)
        return

    @QtCore.Slot()
    def block_del_sel_clicked(self):
        """

        @return:
        """
        index = self._pg.block_editor.currentRow()
        self._pg.block_editor.remove_elements(1, index)
        return

    @QtCore.Slot()
    def block_clear_clicked(self):
        """

        @return:
        """
        self._pg.block_editor.clear()
        return

    @QtCore.Slot()
    def organizer_add_last_clicked(self):
        """

        @return:
        """
        self._pg.block_organizer.add_blocks(1, self._pg.block_organizer.rowCount())
        return

    @QtCore.Slot()
    def organizer_del_last_clicked(self):
        """

        @return:
        """
        self._pg.block_organizer.remove_blocks(1, self._pg.block_organizer.rowCount() - 1)
        return

    @QtCore.Slot()
    def organizer_add_sel_clicked(self):
        """

        @return:
        """
        index = self._pg.block_organizer.currentRow()
        self._pg.block_organizer.add_blocks(1, index + 1)
        return

    @QtCore.Slot()
    def organizer_del_sel_clicked(self):
        """

        @return:
        """
        index = self._pg.block_organizer.currentRow()
        self._pg.block_organizer.remove_blocks(1, index)
        return

    @QtCore.Slot()
    def organizer_clear_clicked(self):
        """

        @return:
        """
        self._pg.block_organizer.clear()
        return

    @QtCore.Slot()
    def editor_generate_block_clicked(self):
        name = self._pg.curr_block_name_LineEdit.text()
        if not name:
            self.log.error('No name has been entered for the PulseBlock to be generated.')
            return
        block_object = self._pg.block_editor.get_block()
        block_object.name = name
        self.pulsedmasterlogic().save_pulse_block(block_object)
        return

    @QtCore.Slot()
    def editor_delete_block_clicked(self):
        name = self._pg.saved_blocks_ComboBox.currentText()
        self.pulsedmasterlogic().delete_pulse_block(name)
        return

    @QtCore.Slot()
    def editor_delete_all_blocks_clicked(self):
        # Prompt user and ask for confirmation
        result = QtWidgets.QMessageBox.question(
            self._mw,
            'Qudi: Delete all PulseBlocks?',
            'Do you really want to delete all saved PulseBlocks?',
            QtWidgets.QMessageBox.Yes,
            QtWidgets.QMessageBox.No)
        if result == QtWidgets.QMessageBox.Yes:
            self.pulsedmasterlogic().delete_all_pulse_blocks()
        return

    @QtCore.Slot()
    def editor_load_block_clicked(self):
        name = self._pg.saved_blocks_ComboBox.currentText()
        block = self.pulsedmasterlogic().saved_pulse_blocks[name]

        # Do not load PulseBlock into editor if channel activations do not match
        current_channels = self.pulsedmasterlogic().pulse_generator_settings['activation_config'][1]
        if block.channel_set != current_channels:
            self.log.error('Can not load PulseBlock "{0}" into editor.\nCurrent channel activation '
                           '"{1}" does not match channel activation "{2}" used during generation '
                           'of PulseBlock to load.'
                           ''.format(name, current_channels, block.channel_set))
            return

        self._pg.block_editor.load_block(block)
        self._pg.curr_block_name_LineEdit.setText(name)
        return

    @QtCore.Slot()
    def editor_generate_ensemble_clicked(self):
        name = self._pg.curr_ensemble_name_LineEdit.text()
        if not name:
            self.log.error('No name has been entered for the PulseBlockEnsemble to be generated.')
            return
        rotating_frame = self._pg.curr_ensemble_rot_frame_CheckBox.isChecked()
        self._pg.block_organizer.set_rotating_frame(rotating_frame)
        ensemble_object = self._pg.block_organizer.get_ensemble()
        ensemble_object.name = name
        self.pulsedmasterlogic().save_block_ensemble(ensemble_object)
        length_s, length_bins, lasers = self.pulsedmasterlogic().get_ensemble_info(ensemble_object)
        self._pg.curr_ensemble_length_DSpinBox.setValue(length_s)
        self._pg.curr_ensemble_bins_SpinBox.setValue(length_bins)
        self._pg.curr_ensemble_laserpulses_SpinBox.setValue(lasers)
        return

    @QtCore.Slot()
    def editor_delete_ensemble_clicked(self):
        name = self._pg.saved_ensembles_ComboBox.currentText()
        self.pulsedmasterlogic().delete_block_ensemble(name)
        return

    @QtCore.Slot()
    def editor_delete_all_ensembles_clicked(self):
        # Prompt user and ask for confirmation
        result = QtWidgets.QMessageBox.question(
            self._mw,
            'Qudi: Delete all PulseBlockEnsembles?',
            'Do you really want to delete all saved PulseBlockEnsembles?\n'
            'This will also delete all waveforms within the pulse generator memory.',
            QtWidgets.QMessageBox.Yes,
            QtWidgets.QMessageBox.No)
        if result == QtWidgets.QMessageBox.Yes:
            self.pulsedmasterlogic().delete_all_block_ensembles()
        return

    @QtCore.Slot()
    def editor_load_ensemble_clicked(self):
        name = self._pg.saved_ensembles_ComboBox.currentText()
        ensemble = self.pulsedmasterlogic().saved_pulse_block_ensembles[name]
        self._pg.block_organizer.load_ensemble(ensemble)
        self._pg.curr_ensemble_name_LineEdit.setText(name)
        self._pg.curr_ensemble_rot_frame_CheckBox.setChecked(ensemble.rotating_frame)

        length_s, length_bins, lasers = self.pulsedmasterlogic().get_ensemble_info(ensemble)
        self._pg.curr_ensemble_length_DSpinBox.setValue(length_s)
        self._pg.curr_ensemble_bins_SpinBox.setValue(length_bins)
        self._pg.curr_ensemble_laserpulses_SpinBox.setValue(lasers)
        return

    @QtCore.Slot(dict)
    def update_block_dict(self, block_dict):
        """

        @param block_dict:
        @return:
        """
        block_names = natural_sort(block_dict)
        # Check if a block has been added. In that case set the current index to the new one.
        # In all other cases try to maintain the current item and if it was removed, set the first.
        text_to_set = None
        if len(block_names) == self._pg.saved_blocks_ComboBox.count() + 1:
            for name in block_names:
                if self._pg.saved_blocks_ComboBox.findText(name) < 0:
                    text_to_set = name
        if text_to_set is None:
            text_to_set = self._pg.saved_blocks_ComboBox.currentText()

        self._pg.block_organizer.set_available_pulse_blocks(block_names)
        self._pg.saved_blocks_ComboBox.blockSignals(True)
        self._pg.saved_blocks_ComboBox.clear()
        self._pg.saved_blocks_ComboBox.addItems(block_names)
        index = self._pg.saved_blocks_ComboBox.findText(text_to_set)
        if index >= 0:
            self._pg.saved_blocks_ComboBox.setCurrentIndex(index)
        self._pg.block_organizer.set_available_pulse_blocks(block_names)
        self._pg.saved_blocks_ComboBox.blockSignals(False)
        return

    @QtCore.Slot(dict)
    def update_ensemble_dict(self, ensemble_dict):
        """

        @param ensemble_dict:
        @return:
        """
        ensemble_names = natural_sort(ensemble_dict)
        # Check if an ensemble has been added. In that case set the current index to the new one.
        # In all other cases try to maintain the current item and if it was removed, set the first.
        text_to_set = None
        if len(ensemble_names) == self._pg.gen_ensemble_ComboBox.count() + 1:
            for name in ensemble_names:
                if self._pg.gen_ensemble_ComboBox.findText(name) < 0:
                    text_to_set = name
        if text_to_set is None:
            text_to_set = self._pg.gen_ensemble_ComboBox.currentText()

        self._sg.sequence_editor.set_available_block_ensembles(ensemble_names)
        # block signals
        self._pg.gen_ensemble_ComboBox.blockSignals(True)
        self._pg.saved_ensembles_ComboBox.blockSignals(True)
        # update gen_sequence_ComboBox items
        self._pg.gen_ensemble_ComboBox.clear()
        self._pg.gen_ensemble_ComboBox.addItems(ensemble_names)
        self._pg.saved_ensembles_ComboBox.clear()
        self._pg.saved_ensembles_ComboBox.addItems(ensemble_names)
        index = self._pg.gen_ensemble_ComboBox.findText(text_to_set)
        if index >= 0:
            self._pg.gen_ensemble_ComboBox.setCurrentIndex(index)
            self._pg.saved_ensembles_ComboBox.setCurrentIndex(index)
        self._sg.sequence_editor.set_available_block_ensembles(ensemble_names)
        # unblock signals
        self._pg.gen_ensemble_ComboBox.blockSignals(False)
        self._pg.saved_ensembles_ComboBox.blockSignals(False)
        return

    @QtCore.Slot()
    def sample_ensemble_clicked(self):
        """
        This method is called when the user clicks on "Sample Ensemble"
        """
        # disable buttons
        self._pg.sample_ensemble_PushButton.setEnabled(False)
        self._pg.samplo_ensemble_PushButton.setEnabled(False)
        # Get the ensemble name from the ComboBox
        ensemble_name = self._pg.gen_ensemble_ComboBox.currentText()
        # Sample and upload the ensemble via logic module
        self.pulsedmasterlogic().sample_ensemble(ensemble_name, False)
        return

    @QtCore.Slot(object)
    def sample_ensemble_finished(self, ensemble):
        """
        This method
        """
        # enable buttons
        if not self.pulsedmasterlogic().status_dict['sampload_busy']:
            self._pg.sample_ensemble_PushButton.setEnabled(True)
            self._pg.samplo_ensemble_PushButton.setEnabled(True)
            # Reactivate predefined method buttons
            for button in self._pm.samplo_buttons.values():
                button.setEnabled(True)
        return

    @QtCore.Slot()
    def samplo_ensemble_clicked(self):
        """
        This method is called when the user clicks on "Sample + Load Ensemble"
        """
        # disable buttons
        self._pg.sample_ensemble_PushButton.setEnabled(False)
        self._pg.samplo_ensemble_PushButton.setEnabled(False)
        self._pg.load_ensemble_PushButton.setEnabled(False)
        # Get the ensemble name from the ComboBox
        ensemble_name = self._pg.gen_ensemble_ComboBox.currentText()
        # Sample, upload and load the ensemble via logic module
        self.pulsedmasterlogic().sample_ensemble(ensemble_name, True)
        return

    @QtCore.Slot()
    def load_ensemble_clicked(self):
        """
        This method
        """
        # disable button
        self._pg.load_ensemble_PushButton.setEnabled(False)
        # Get the ensemble name to be loaded from the ComboBox
        ensemble_name = self._pg.gen_ensemble_ComboBox.currentText()
        # Load ensemble into channles via logic module
        self.pulsedmasterlogic().load_ensemble(ensemble_name)
        return

    @QtCore.Slot()
    def sampling_or_loading_busy(self):
        if self.pulsedmasterlogic().status_dict['sampload_busy']:
            self._mw.action_run_stop.setEnabled(False)

            label = self._mw.current_loaded_asset_Label
            label.setText('  loading...')
            self._mw.loading_indicator_action.setVisible(True)

    @QtCore.Slot()
    def benchmark_busy(self):
        if self.pulsedmasterlogic().status_dict['benchmark_busy']:
            self._mw.action_run_stop.setEnabled(False)

            label = self._mw.current_loaded_asset_Label
            label.setText('  benchmarking...')
            self._mw.loading_indicator_action.setVisible(True)

    @QtCore.Slot()
    def sampling_or_loading_finished(self):
        if not self.pulsedmasterlogic().status_dict['sampload_busy']:
            self._mw.action_run_stop.setEnabled(True)
            self._mw.loading_indicator_action.setVisible(False)



    @QtCore.Slot(bool)
    def generate_predefined_clicked(self, button_obj=None):
        """

        @param button_obj:
        @return:
        """
        if isinstance(button_obj, bool):
            button_obj = self.sender()
        method_name = button_obj.objectName()
        if method_name.startswith('gen_'):
            sample_and_load = False
            method_name = method_name[4:]
        elif method_name.startswith('samplo_'):
            sample_and_load = True
            method_name = method_name[7:]
        else:
            self.log.error('Strange naming of generate buttons in predefined methods occured.')
            return

        # get parameters from input widgets
        # Store parameters together with the parameter names in a dictionary
        param_dict = dict()
        for param_name, widget in self._pm.method_param_widgets[method_name].items():
            if hasattr(widget, 'isChecked'):
                param_dict[param_name] = widget.isChecked()
            elif hasattr(widget, 'value'):
                param_dict[param_name] = widget.value()
            elif hasattr(widget, 'text'):
                param_dict[param_name] = widget.text()
            elif hasattr(widget, 'currentIndex') and hasattr(widget, 'itemData'):
                param_dict[param_name] = widget.itemData(widget.currentIndex())
            else:
                self.log.error('Not possible to get the value from the widgets, since it does not '
                               'have one of the possible access methods!')
                return

        if sample_and_load:
            # disable buttons
            for button in self._pm.gen_buttons.values():
                button.setEnabled(False)
            for button in self._pm.samplo_buttons.values():
                button.setEnabled(False)

        self.pulsedmasterlogic().generate_predefined_sequence(
            method_name, param_dict, sample_and_load)
        return

    @QtCore.Slot(object, bool)
    def predefined_generated(self, asset_name, is_sequence):
        # Enable all "Generate" buttons in predefined methods tab
        for button in self._pm.gen_buttons.values():
            button.setEnabled(True)

        # Enable all "GenSampLo" buttons in predefined methods tab if generation failed or
        # "sampload_busy" flag in PulsedMasterLogic status_dict is False.
        # If generation was successful and "sampload_busy" flag is True, disable respective buttons
        # in "Pulse Generator" and "Sequence Generator" tab
        if asset_name is None or not self.pulsedmasterlogic().status_dict['sampload_busy']:
            for button in self._pm.samplo_buttons.values():
                button.setEnabled(True)
        else:
            self._pg.sample_ensemble_PushButton.setEnabled(False)
            self._pg.samplo_ensemble_PushButton.setEnabled(False)
            self._pg.load_ensemble_PushButton.setEnabled(False)
            if is_sequence:
                self._sg.load_sequence_PushButton.setEnabled(False)
                self._sg.samplo_sequence_PushButton.setEnabled(False)
                self._sg.sample_sequence_PushButton.setEnabled(False)
        return

    @QtCore.Slot(list)
    def waveform_list_updated(self, waveform_list):
        """

        @param list waveform_list:
        """
        # TODO: This method will be needed later on to implement an upload center
        pass

    ###########################################################################
    #                   Sequence Generator tab related methods                #
    ###########################################################################
    def _activate_sequence_generator_ui(self):
        self.update_sequence_dict(self.pulsedmasterlogic().saved_pulse_sequences)
        self._sg.curr_sequence_length_DSpinBox.setRange(0, np.inf)
        pulser_constr = self.pulsedmasterlogic().pulse_generator_constraints
        self._sg.sequence_editor.set_available_triggers(pulser_constr.event_triggers)
        self._sg.sequence_editor.set_available_flags(set(pulser_constr.flags))
        return

    def _deactivate_sequence_generator_ui(self):
        pass

    @QtCore.Slot()
    def sequence_add_last_clicked(self):
        """

        @return:
        """
        self._sg.sequence_editor.add_steps(1, self._sg.sequence_editor.rowCount())
        return

    @QtCore.Slot()
    def sequence_del_last_clicked(self):
        """

        @return:
        """
        self._sg.sequence_editor.remove_steps(1, self._sg.sequence_editor.rowCount() - 1)
        return

    @QtCore.Slot()
    def sequence_add_sel_clicked(self):
        """

        @return:
        """
        index = self._sg.sequence_editor.currentRow()
        self._sg.sequence_editor.add_steps(1, index + 1)
        return

    @QtCore.Slot()
    def sequence_del_sel_clicked(self):
        """

        @return:
        """
        index = self._sg.sequence_editor.currentRow()
        self._sg.sequence_editor.remove_steps(1, index)
        return

    @QtCore.Slot()
    def sequence_clear_clicked(self):
        """

        @return:
        """
        self._sg.sequence_editor.clear()
        return

    @QtCore.Slot()
    def editor_generate_sequence_clicked(self):
        name = self._sg.curr_sequence_name_LineEdit.text()
        if not name:
            self.log.error('No name has been entered for the PulseSequence to be generated.')
            return
        rotating_frame = self._sg.curr_sequence_rot_frame_CheckBox.isChecked()
        self._sg.sequence_editor.set_rotating_frame(rotating_frame)
        sequence_object = self._sg.sequence_editor.get_sequence()
        sequence_object.name = name
        self.pulsedmasterlogic().save_sequence(sequence_object)
        length_s, length_bins, lasers = self.pulsedmasterlogic().get_sequence_info(sequence_object)
        self._sg.curr_sequence_length_DSpinBox.setValue(length_s)
        self._sg.curr_sequence_bins_SpinBox.setValue(length_bins)
        self._sg.curr_sequence_laserpulses_SpinBox.setValue(lasers)
        return

    @QtCore.Slot()
    def editor_delete_sequence_clicked(self):
        name = self._sg.saved_sequences_ComboBox.currentText()
        self.pulsedmasterlogic().delete_sequence(name)
        return

    @QtCore.Slot()
    def editor_delete_all_sequences_clicked(self):
        # Prompt user and ask for confirmation
        result = QtWidgets.QMessageBox.question(
            self._mw,
            'Qudi: Delete all PulseSequences?',
            'Do you really want to delete all saved PulseSequences?\n'
            'This will also delete all sequences within the pulse generator memory.',
            QtWidgets.QMessageBox.Yes,
            QtWidgets.QMessageBox.No)
        if result == QtWidgets.QMessageBox.Yes:
            self.pulsedmasterlogic().delete_all_pulse_sequences()
        return

    @QtCore.Slot()
    def editor_load_sequence_clicked(self):
        name = self._sg.saved_sequences_ComboBox.currentText()
        sequence = self.pulsedmasterlogic().saved_pulse_sequences[name]
        self._sg.sequence_editor.load_sequence(sequence)
        self._sg.curr_sequence_name_LineEdit.setText(name)
        self._sg.curr_sequence_rot_frame_CheckBox.setChecked(sequence.rotating_frame)

        length_s, length_bins, lasers = self.pulsedmasterlogic().get_sequence_info(sequence)
        self._sg.curr_sequence_length_DSpinBox.setValue(length_s)
        self._sg.curr_sequence_bins_SpinBox.setValue(length_bins)
        self._sg.curr_sequence_laserpulses_SpinBox.setValue(lasers)
        return

    @QtCore.Slot(dict)
    def update_sequence_dict(self, sequence_dict):
        """

        @param sequence_dict:
        @return:
        """
        sequence_names = natural_sort(sequence_dict)
        # Check if a sequence has been added. In that case set the current index to the new one.
        # In all other cases try to maintain the current item and if it was removed, set the first.
        text_to_set = None
        if len(sequence_names) == self._sg.gen_sequence_ComboBox.count() + 1:
            for name in sequence_names:
                if self._sg.gen_sequence_ComboBox.findText(name) == -1:
                    text_to_set = name
        if text_to_set is None:
            text_to_set = self._sg.gen_sequence_ComboBox.currentText()

        # block signals
        self._sg.gen_sequence_ComboBox.blockSignals(True)
        self._sg.saved_sequences_ComboBox.blockSignals(True)
        # update gen_sequence_ComboBox items
        self._sg.gen_sequence_ComboBox.clear()
        self._sg.gen_sequence_ComboBox.addItems(sequence_names)
        self._sg.saved_sequences_ComboBox.clear()
        self._sg.saved_sequences_ComboBox.addItems(sequence_names)
        index = self._sg.gen_sequence_ComboBox.findText(text_to_set)
        if index >= 0:
            self._sg.gen_sequence_ComboBox.setCurrentIndex(index)
            self._sg.saved_sequences_ComboBox.setCurrentIndex(index)
        # unblock signals
        self._sg.gen_sequence_ComboBox.blockSignals(False)
        self._sg.saved_sequences_ComboBox.blockSignals(False)
        return

    @QtCore.Slot()
    def sample_sequence_clicked(self):
        """
        This method is called when the user clicks on "Sample + Upload Sequence"
        """
        # disable buttons
        self._sg.sample_sequence_PushButton.setEnabled(False)
        self._sg.samplo_sequence_PushButton.setEnabled(False)
        # Get the sequence name from the ComboBox
        sequence_name = self._sg.gen_sequence_ComboBox.currentText()
        # Sample the sequence via logic module
        self.pulsedmasterlogic().sample_sequence(sequence_name, False)
        return

    @QtCore.Slot(object)
    def sample_sequence_finished(self, sequence):
        """
        This method
        """
        # enable buttons
        if not self.pulsedmasterlogic().status_dict['sampload_busy']:
            self._sg.sample_sequence_PushButton.setEnabled(True)
            self._sg.samplo_sequence_PushButton.setEnabled(True)
            # Reactivate predefined method buttons
            for button in self._pm.samplo_buttons.values():
                button.setEnabled(True)
        return

    @QtCore.Slot()
    def samplo_sequence_clicked(self):
        """
        This method is called when the user clicks on "Sample + Load Sequence"
        """
        # disable buttons
        self._sg.sample_sequence_PushButton.setEnabled(False)
        self._sg.samplo_sequence_PushButton.setEnabled(False)
        self._sg.load_sequence_PushButton.setEnabled(False)
        # Get the sequence name from the ComboBox
        sequence_name = self._sg.gen_sequence_ComboBox.currentText()
        # Sample the sequence via logic module
        self.pulsedmasterlogic().sample_sequence(sequence_name, True)
        return

    @QtCore.Slot()
    def load_sequence_clicked(self):
        """
        This method
        """
        # disable button
        self._sg.load_sequence_PushButton.setEnabled(False)
        # Get the sequence name to be loaded from the ComboBox
        sequence_name = self._sg.gen_sequence_ComboBox.currentText()
        # Load sequence into channles via logic module
        self.pulsedmasterlogic().load_sequence(sequence_name)
        return

    @QtCore.Slot(list)
    def sequence_list_updated(self, sequence_list):
        """

        @param list sequence_list:
        """
        # TODO: This method will be needed later on to implement an upload center
        pass

    ###########################################################################
    #                      Analysis tab related methods                       #
    ###########################################################################
    def _activate_analysis_ui(self):
        """ Initialize, connect and configure the 'Analysis' Tab.
        """
        # Configure the main pulse analysis display:
        self.signal_image = pg.PlotDataItem(pen=pg.mkPen(palette.c1, style=QtCore.Qt.DotLine),
                                            style=QtCore.Qt.DotLine,
                                            symbol='o',
                                            symbolPen=palette.c1,
                                            symbolBrush=palette.c1,
                                            symbolSize=7)
        self.signal_image2 = pg.PlotDataItem(pen=pg.mkPen(palette.c4, style=QtCore.Qt.DotLine),
                                             style=QtCore.Qt.DotLine,
                                             symbol='o',
                                             symbolPen=palette.c4,
                                             symbolBrush=palette.c4,
                                             symbolSize=7)
        self._pa.pulse_analysis_PlotWidget.addItem(self.signal_image)
        self._pa.pulse_analysis_PlotWidget.addItem(self.signal_image2)
        self._pa.pulse_analysis_PlotWidget.showGrid(x=True, y=True, alpha=0.8)

        # Configure the fit of the data in the main pulse analysis display:
        self.fit_image = pg.PlotDataItem(pen=palette.c3)
        self._pa.pulse_analysis_PlotWidget.addItem(self.fit_image)

        # Configure the errorbars of the data in the main pulse analysis display:
        self.signal_image_error_bars = pg.ErrorBarItem(x=np.arange(10),
                                                       y=np.zeros(10),
                                                       top=0.,
                                                       bottom=0.,
                                                       pen=palette.c2)
        self.signal_image_error_bars2 = pg.ErrorBarItem(x=np.arange(10),
                                                        y=np.zeros(10),
                                                        top=0.,
                                                        bottom=0.,
                                                        pen=palette.c5)

        # Configure the second pulse analysis plot display:
        self.second_plot_image = pg.PlotDataItem(pen=pg.mkPen(palette.c1, style=QtCore.Qt.DotLine),
                                            style=QtCore.Qt.DotLine,
                                            symbol='o',
                                            symbolPen=palette.c1,
                                            symbolBrush=palette.c1,
                                            symbolSize=7)
        self.second_plot_image2 = pg.PlotDataItem(pen=pg.mkPen(palette.c4, style=QtCore.Qt.DotLine),
                                             style=QtCore.Qt.DotLine,
                                             symbol='o',
                                             symbolPen=palette.c4,
                                             symbolBrush=palette.c4,
                                             symbolSize=7)
        self._pa.pulse_analysis_second_PlotWidget.addItem(self.second_plot_image)
        self._pa.pulse_analysis_second_PlotWidget.addItem(self.second_plot_image2)
        self._pa.pulse_analysis_second_PlotWidget.showGrid(x=True, y=True, alpha=0.8)
        # Configure the fit of the data in the secondary pulse analysis display:
        self.second_fit_image = pg.PlotDataItem(pen=palette.c3)
        self._pa.pulse_analysis_second_PlotWidget.addItem(self.second_fit_image)

        # Fit settings dialog
        self._fsd = FitSettingsDialog(self.pulsedmasterlogic().fit_container)
        self._fsd.applySettings()
        self._pa.fit_param_fit_func_ComboBox.setFitFunctions(self._fsd.currentFits)
        self._pa.fit_param_alt_fit_func_ComboBox.setFitFunctions(self._fsd.currentFits)

        # set boundaries
        self._pa.ana_param_num_laser_pulse_SpinBox.setMinimum(1)
        self._pa.ana_param_record_length_DoubleSpinBox.setMinimum(0)
        self._pa.ana_param_record_length_DoubleSpinBox.setMaximum(np.inf)
        self._pa.time_param_ana_periode_DoubleSpinBox.setMinimum(0)
        self._pa.time_param_ana_periode_DoubleSpinBox.setMinimalStep(1)
        self._pa.ext_control_mw_freq_DoubleSpinBox.setMinimum(0)
        self._pa.ana_param_x_axis_start_ScienDSpinBox.setMaximum(np.inf)
        self._pa.ana_param_x_axis_start_ScienDSpinBox.setMinimum(-np.inf)
        self._pa.ana_param_x_axis_inc_ScienDSpinBox.setMaximum(np.inf)
        self._pa.ana_param_x_axis_inc_ScienDSpinBox.setMinimum(-np.inf)

        # apply hardware constraints
        self._pa_apply_hardware_constraints()

        # Recall StatusVars into widgets
        self._pa.ana_param_errorbars_CheckBox.blockSignals(True)
        self._pa.ana_param_errorbars_CheckBox.setChecked(self._ana_param_errorbars)
        self._pa.ana_param_errorbars_CheckBox.blockSignals(False)
        self.second_plot_changed(self.pulsedmasterlogic().alternative_data_type)

        # Update measurement, microwave and fast counter settings from logic
        self.measurement_settings_updated(self.pulsedmasterlogic().measurement_settings)
        self.fast_counter_settings_updated(self.pulsedmasterlogic().fast_counter_settings)
        self.microwave_settings_updated(self.pulsedmasterlogic().ext_microwave_settings)
        # Update analysis interval from logic
        self._pa.time_param_ana_periode_DoubleSpinBox.setValue(
            self.pulsedmasterlogic().timer_interval)

        self.toggle_error_bars(self._ana_param_errorbars)
        self.second_plot_changed(self.pulsedmasterlogic().alternative_data_type)
        self.measurement_data_updated()
        return

    def _deactivate_analysis_ui(self):
        """ Disconnects the configuration for 'Analysis' Tab.
        """
        self._ana_param_errorbars = self._pa.ana_param_errorbars_CheckBox.isChecked()
        return

    def _pa_apply_hardware_constraints(self):
        """
        Retrieve the constraints from pulser and fast counter hardware and apply these constraints
        to the analysis tab GUI elements.
        """
        mw_constraints = self.pulsedmasterlogic().ext_microwave_constraints
        fc_constraints = self.pulsedmasterlogic().fast_counter_constraints
        # block signals
        self._pa.ext_control_mw_freq_DoubleSpinBox.blockSignals(True)
        self._pa.ext_control_mw_power_DoubleSpinBox.blockSignals(True)
        self._pa.ana_param_fc_bins_ComboBox.blockSignals(True)
        # apply constraints
        self._pa.ext_control_mw_freq_DoubleSpinBox.setRange(mw_constraints.min_frequency,
                                                            mw_constraints.max_frequency)
        self._pa.ext_control_mw_power_DoubleSpinBox.setRange(mw_constraints.min_power,
                                                             mw_constraints.max_power)
        self._pa.ana_param_fc_bins_ComboBox.clear()
        for binwidth in fc_constraints['hardware_binwidth_list']:
            self._pa.ana_param_fc_bins_ComboBox.addItem(str(binwidth))
        # unblock signals
        self._pa.ext_control_mw_freq_DoubleSpinBox.blockSignals(False)
        self._pa.ext_control_mw_power_DoubleSpinBox.blockSignals(False)
        self._pa.ana_param_fc_bins_ComboBox.blockSignals(False)
        return

    @QtCore.Slot()
    def measurement_data_updated(self):
        """

        @return:
        """
        signal_data = self.pulsedmasterlogic().signal_data
        signal_alt_data = self.pulsedmasterlogic().signal_alt_data
        measurement_error = self.pulsedmasterlogic().measurement_error

        # Adjust number of data sets to plot
        self.set_plot_dimensions()

        # Change second plot combobox if it has been changed in the logic
        self.second_plot_changed(self.pulsedmasterlogic().alternative_data_type)

        # create ErrorBarItems
        tmp_array = signal_data[0, 1:] - signal_data[0, :-1]
        if len(tmp_array) > 0:
            beamwidth = tmp_array.min() if tmp_array.min() > 0 else tmp_array.max()
        else:
            beamwidth = 0
        del tmp_array
        beamwidth /= 3
        self.signal_image_error_bars.setData(x=signal_data[0],
                                             y=signal_data[1],
                                             top=measurement_error[1],
                                             bottom=measurement_error[1],
                                             beam=beamwidth)
        if signal_data.shape[0] > 2 and measurement_error.shape[0] > 2:
            self.signal_image_error_bars2.setData(x=signal_data[0],
                                                  y=signal_data[2],
                                                  top=measurement_error[2],
                                                  bottom=measurement_error[2],
                                                  beam=beamwidth)

        # dealing with the actual signal plot
        self.signal_image.setData(x=signal_data[0], y=signal_data[1])
        if signal_data.shape[0] > 2:
            self.signal_image2.setData(x=signal_data[0], y=signal_data[2])

        # dealing with the secondary plot
        self.second_plot_image.setData(x=signal_alt_data[0], y=signal_alt_data[1])
        if signal_alt_data.shape[0] > 2:
            self.second_plot_image2.setData(x=signal_alt_data[0], y=signal_alt_data[2])

        # dealing with the error plot
        self.measuring_error_image.setData(x=measurement_error[0], y=measurement_error[1])
        if measurement_error.shape[0] > 2:
            self.measuring_error_image2.setData(x=measurement_error[0], y=measurement_error[2])

        # dealing with the laser plot
        self.update_laser_data()
        return

    @QtCore.Slot()
    def fit_clicked(self):
        """Fits the current data"""
        if self.sender().objectName().startswith('alt_fit_param'):
            current_fit_method = self._pa.fit_param_alt_fit_func_ComboBox.getCurrentFit()[0]
            use_alt_data = True
        else:
            current_fit_method = self._pa.fit_param_fit_func_ComboBox.getCurrentFit()[0]
            use_alt_data = False
        self.pulsedmasterlogic().do_fit(current_fit_method, use_alt_data)
        return

    @QtCore.Slot(str, np.ndarray, object, bool)
    def fit_data_updated(self, fit_method, fit_data, result, use_alternative_data):
        """

        @param str fit_method:
        @param numpy.ndarray fit_data:
        @param object result:
        @param bool use_alternative_data:
        @return:
        """
        # Get formatted result string
        if fit_method == 'No Fit':
            formatted_fitresult = 'No Fit'
        else:
            try:
                formatted_fitresult = units.create_formatted_output(result.result_str_dict)
            except:
                formatted_fitresult = 'This fit does not return formatted results'

        # block signals.
        # Clear text widget and show formatted result string.
        # Update plot and fit function selection ComboBox.
        # Unblock signals.
        if use_alternative_data:
            self._pa.fit_param_alt_fit_func_ComboBox.blockSignals(True)
            self._pa.alt_fit_param_results_TextBrowser.clear()
            self._pa.alt_fit_param_results_TextBrowser.setPlainText(formatted_fitresult)
            if fit_method:
                self._pa.fit_param_alt_fit_func_ComboBox.setCurrentFit(fit_method)
            self.second_fit_image.setData(x=fit_data[0], y=fit_data[1])
            if fit_method == 'No Fit' and self.second_fit_image in self._pa.pulse_analysis_second_PlotWidget.items():
                self._pa.pulse_analysis_second_PlotWidget.removeItem(self.second_fit_image)
            elif fit_method != 'No Fit' and self.second_fit_image not in self._pa.pulse_analysis_second_PlotWidget.items():
                self._pa.pulse_analysis_second_PlotWidget.addItem(self.second_fit_image)
            self._pa.fit_param_alt_fit_func_ComboBox.blockSignals(False)
        else:
            self._pa.fit_param_fit_func_ComboBox.blockSignals(True)
            self._pa.fit_param_results_TextBrowser.clear()
            self._pa.fit_param_results_TextBrowser.setPlainText(formatted_fitresult)
            if fit_method:
                self._pa.fit_param_fit_func_ComboBox.setCurrentFit(fit_method)
            self.fit_image.setData(x=fit_data[0], y=fit_data[1])
            if fit_method == 'No Fit' and self.fit_image in self._pa.pulse_analysis_PlotWidget.items():
                self._pa.pulse_analysis_PlotWidget.removeItem(self.fit_image)
            elif fit_method != 'No Fit' and self.fit_image not in self._pa.pulse_analysis_PlotWidget.items():
                self._pa.pulse_analysis_PlotWidget.addItem(self.fit_image)
            self._pa.fit_param_fit_func_ComboBox.blockSignals(False)
        return

    @QtCore.Slot()
    def microwave_settings_changed(self):
        """ Shows or hides input widgets which are necessary if an external mw is turned on"""
        if self._mw.action_run_stop.isChecked():
            return

        use_ext_microwave = self._pa.ext_control_use_mw_CheckBox.isChecked()

        settings_dict = dict()
        settings_dict['use_ext_microwave'] = use_ext_microwave
        settings_dict['frequency'] = self._pa.ext_control_mw_freq_DoubleSpinBox.value()
        settings_dict['power'] = self._pa.ext_control_mw_power_DoubleSpinBox.value()

        if use_ext_microwave and not self._pa.ext_control_mw_freq_DoubleSpinBox.isVisible():
            self._pa.ext_control_mw_freq_Label.setVisible(True)
            self._pa.ext_control_mw_freq_DoubleSpinBox.setVisible(True)
            self._pa.ext_control_mw_power_Label.setVisible(True)
            self._pa.ext_control_mw_power_DoubleSpinBox.setVisible(True)
            self._pa.ext_control_mw_freq_DoubleSpinBox.setEnabled(True)
            self._pa.ext_control_mw_power_DoubleSpinBox.setEnabled(True)
        elif not use_ext_microwave and self._pa.ext_control_mw_freq_DoubleSpinBox.isVisible():
            self._pa.ext_control_mw_freq_DoubleSpinBox.setEnabled(False)
            self._pa.ext_control_mw_power_DoubleSpinBox.setEnabled(False)
            self._pa.ext_control_mw_freq_Label.setVisible(False)
            self._pa.ext_control_mw_freq_DoubleSpinBox.setVisible(False)
            self._pa.ext_control_mw_power_Label.setVisible(False)
            self._pa.ext_control_mw_power_DoubleSpinBox.setVisible(False)

        self.pulsedmasterlogic().set_ext_microwave_settings(settings_dict)
        return

    @QtCore.Slot(dict)
    def microwave_settings_updated(self, settings_dict):
        """

        @param dict settings_dict:
        """
        # block signals
        self._pa.ext_control_mw_freq_DoubleSpinBox.blockSignals(True)
        self._pa.ext_control_mw_power_DoubleSpinBox.blockSignals(True)
        self._pa.ext_control_use_mw_CheckBox.blockSignals(True)

        if 'use_ext_microwave' in settings_dict:
            use_ext_microwave = settings_dict['use_ext_microwave']
            self._pa.ext_control_use_mw_CheckBox.setChecked(use_ext_microwave)
            # Set visibility
            self.toggle_microwave_settings_editor(settings_dict['use_ext_microwave'])
        if 'frequency' in settings_dict:
            self._pa.ext_control_mw_freq_DoubleSpinBox.setValue(settings_dict['frequency'])
        if 'power' in settings_dict:
            self._pa.ext_control_mw_power_DoubleSpinBox.setValue(settings_dict['power'])

        # unblock signals
        self._pa.ext_control_mw_freq_DoubleSpinBox.blockSignals(False)
        self._pa.ext_control_mw_power_DoubleSpinBox.blockSignals(False)
        self._pa.ext_control_use_mw_CheckBox.blockSignals(False)
        return

    def toggle_microwave_settings_editor(self, show_editor):
        """

        @param show_editor:
        @return:
        """
        if show_editor:
            self._pa.ext_control_mw_freq_Label.setVisible(True)
            self._pa.ext_control_mw_freq_DoubleSpinBox.setVisible(True)
            self._pa.ext_control_mw_power_Label.setVisible(True)
            self._pa.ext_control_mw_power_DoubleSpinBox.setVisible(True)
            self._pa.ext_control_mw_freq_DoubleSpinBox.setEnabled(True)
            self._pa.ext_control_mw_power_DoubleSpinBox.setEnabled(True)
        else:
            self._pa.ext_control_mw_freq_DoubleSpinBox.setEnabled(False)
            self._pa.ext_control_mw_power_DoubleSpinBox.setEnabled(False)
            self._pa.ext_control_mw_freq_Label.setVisible(False)
            self._pa.ext_control_mw_freq_DoubleSpinBox.setVisible(False)
            self._pa.ext_control_mw_power_Label.setVisible(False)
            self._pa.ext_control_mw_power_DoubleSpinBox.setVisible(False)
        return

    @QtCore.Slot(bool)
    def microwave_running_updated(self, is_running):
        """

        @return:
        """
        pass

    @QtCore.Slot()
    def fast_counter_settings_changed(self):
        """

        @return:
        """
        if self._mw.action_run_stop.isChecked():
            return
        settings_dict = dict()
        settings_dict['record_length'] = self._pa.ana_param_record_length_DoubleSpinBox.value()
        settings_dict['bin_width'] = float(self._pa.ana_param_fc_bins_ComboBox.currentText())
        self.pulsedmasterlogic().set_fast_counter_settings(settings_dict)
        return

    @QtCore.Slot(dict)
    def fast_counter_settings_updated(self, settings_dict):
        """

        @param dict settings_dict:
        """
        # block signals
        self._pa.ana_param_record_length_DoubleSpinBox.blockSignals(True)
        self._pa.ana_param_fc_bins_ComboBox.blockSignals(True)
        # set widgets
        if 'record_length' in settings_dict:
            self._pa.ana_param_record_length_DoubleSpinBox.setValue(settings_dict['record_length'])
        if 'bin_width' in settings_dict:
            index = self._pa.ana_param_fc_bins_ComboBox.findText(str(settings_dict['bin_width']))
            self._pa.ana_param_fc_bins_ComboBox.setCurrentIndex(index)
        if 'is_gated' in settings_dict:
            if settings_dict.get('is_gated'):
                self._pg.gen_gatechannel_ComboBox.setEnabled(True)
            else:
                self._pg.gen_gatechannel_ComboBox.setEnabled(False)
                self.pulsedmasterlogic().set_generation_parameters(gate_channel='')

        # unblock signals
        self._pa.ana_param_record_length_DoubleSpinBox.blockSignals(False)
        self._pa.ana_param_fc_bins_ComboBox.blockSignals(False)
        return

    @QtCore.Slot()
    def measurement_settings_changed(self):
        """

        @return:
        """
        # Do nothing if measurement is already running
        if self._mw.action_run_stop.isChecked():
            return

        settings_dict = dict()
        settings_dict['invoke_settings'] = self._pa.ana_param_invoke_settings_CheckBox.isChecked()
        settings_dict['laser_ignore_list'] = list()
        if self._pa.ana_param_ignore_first_CheckBox.isChecked():
            settings_dict['laser_ignore_list'].append(0)
        if self._pa.ana_param_ignore_last_CheckBox.isChecked():
            settings_dict['laser_ignore_list'].append(-1)
        settings_dict['alternating'] = self._pa.ana_param_alternating_CheckBox.isChecked()
        settings_dict['number_of_lasers'] = self._pa.ana_param_num_laser_pulse_SpinBox.value()
        vals_start = self._pa.ana_param_x_axis_start_ScienDSpinBox.value()
        vals_incr = self._pa.ana_param_x_axis_inc_ScienDSpinBox.value()
        num_of_ticks = max(1, settings_dict['number_of_lasers'] - len(
            settings_dict['laser_ignore_list']))
        if settings_dict['alternating'] and num_of_ticks > 1:
            num_of_ticks //= 2
        controlled_variable = np.arange(num_of_ticks, dtype=float)
        settings_dict['controlled_variable'] = controlled_variable * vals_incr + vals_start

        self.pulsedmasterlogic().set_measurement_settings(settings_dict)
        return

    @QtCore.Slot(dict)
    def measurement_settings_updated(self, settings_dict):
        """

        @param dict settings_dict:
        """
        # block signals
        self._pa.ana_param_ignore_first_CheckBox.blockSignals(True)
        self._pa.ana_param_ignore_last_CheckBox.blockSignals(True)
        self._pa.ana_param_alternating_CheckBox.blockSignals(True)
        self._pa.ana_param_num_laser_pulse_SpinBox.blockSignals(True)
        self._pa.ana_param_x_axis_start_ScienDSpinBox.blockSignals(True)
        self._pa.ana_param_x_axis_inc_ScienDSpinBox.blockSignals(True)
        self._pa.ana_param_invoke_settings_CheckBox.blockSignals(True)
        self._pe.laserpulses_ComboBox.blockSignals(True)
        self._as.ana_param_x_axis_name_LineEdit.blockSignals(True)
        self._as.ana_param_x_axis_unit_LineEdit.blockSignals(True)
        self._as.ana_param_y_axis_name_LineEdit.blockSignals(True)
        self._as.ana_param_y_axis_unit_LineEdit.blockSignals(True)

        # set widgets
        if 'number_of_lasers' in settings_dict:
            self._pa.ana_param_num_laser_pulse_SpinBox.setValue(settings_dict['number_of_lasers'])
            self._pe.laserpulses_ComboBox.clear()
            self._pe.laserpulses_ComboBox.addItem('sum')
            self._pe.laserpulses_ComboBox.addItems(
                [str(i) for i in range(1, settings_dict['number_of_lasers'] + 1)])
        if 'alternating' in settings_dict:
            self._pa.ana_param_alternating_CheckBox.setChecked(settings_dict['alternating'])
            # self.toggle_alternating_plots(settings_dict['alternating'])
        if 'laser_ignore_list' in settings_dict:
            self._pa.ana_param_ignore_first_CheckBox.setChecked(
                0 in settings_dict['laser_ignore_list'])
            if -1 in settings_dict['laser_ignore_list'] or self._pa.ana_param_num_laser_pulse_SpinBox.value() - 1 in settings_dict['laser_ignore_list']:
                self._pa.ana_param_ignore_last_CheckBox.setChecked(True)
            else:
                self._pa.ana_param_ignore_last_CheckBox.setChecked(False)
        if 'controlled_variable' in settings_dict:
            if len(settings_dict['controlled_variable']) < 1:
                self._pa.ana_param_x_axis_start_ScienDSpinBox.setValue(0)
                self._pa.ana_param_x_axis_inc_ScienDSpinBox.setValue(0)
            elif len(settings_dict['controlled_variable']) == 1:
                self._pa.ana_param_x_axis_start_ScienDSpinBox.setValue(
                    settings_dict['controlled_variable'][0])
                self._pa.ana_param_x_axis_inc_ScienDSpinBox.setValue(
                    settings_dict['controlled_variable'][0])
            else:
                self._pa.ana_param_x_axis_start_ScienDSpinBox.setValue(
                    settings_dict['controlled_variable'][0])
                self._pa.ana_param_x_axis_inc_ScienDSpinBox.setValue(
                    settings_dict['controlled_variable'][1] - settings_dict['controlled_variable'][
                        0])
        if 'invoke_settings' in settings_dict:
            self._pa.ana_param_invoke_settings_CheckBox.setChecked(settings_dict['invoke_settings'])
            self.toggle_measurement_settings_editor(settings_dict['invoke_settings'])
        if 'units' in settings_dict and 'labels' in settings_dict:
            self._as.ana_param_x_axis_name_LineEdit.setText(settings_dict['labels'][0])
            self._as.ana_param_x_axis_unit_LineEdit.setText(settings_dict['units'][0])
            self._as.ana_param_y_axis_name_LineEdit.setText(settings_dict['labels'][1])
            self._as.ana_param_y_axis_unit_LineEdit.setText(settings_dict['units'][1])
            self._pa.pulse_analysis_PlotWidget.setLabel(
                axis='bottom',
                text=settings_dict['labels'][0],
                units=settings_dict['units'][0])
            self._pa.pulse_analysis_PlotWidget.setLabel(
                axis='left',
                text=settings_dict['labels'][1],
                units=settings_dict['units'][1])
            self._pe.measuring_error_PlotWidget.setLabel(
                axis='bottom',
                text=settings_dict['labels'][0],
                units=settings_dict['units'][0])

        # unblock signals
        self._as.ana_param_x_axis_name_LineEdit.blockSignals(False)
        self._as.ana_param_x_axis_unit_LineEdit.blockSignals(False)
        self._as.ana_param_y_axis_name_LineEdit.blockSignals(False)
        self._as.ana_param_y_axis_unit_LineEdit.blockSignals(False)
        self._pa.ana_param_ignore_first_CheckBox.blockSignals(False)
        self._pa.ana_param_ignore_last_CheckBox.blockSignals(False)
        self._pa.ana_param_alternating_CheckBox.blockSignals(False)
        self._pa.ana_param_num_laser_pulse_SpinBox.blockSignals(False)
        self._pa.ana_param_x_axis_start_ScienDSpinBox.blockSignals(False)
        self._pa.ana_param_x_axis_inc_ScienDSpinBox.blockSignals(False)
        self._pa.ana_param_invoke_settings_CheckBox.blockSignals(False)
        self._pe.laserpulses_ComboBox.blockSignals(False)

        self.second_plot_changed(self.pulsedmasterlogic().alternative_data_type)
        return

    def set_plot_dimensions(self):
        """

        @param alternating:
        @return:
        """
        number_of_signals = self.pulsedmasterlogic().signal_data.shape[0] - 1
        number_of_alt_signals = self.pulsedmasterlogic().signal_alt_data.shape[0] - 1

        if number_of_signals == 1:
            if self.signal_image2 in self._pa.pulse_analysis_PlotWidget.items():
                self._pa.pulse_analysis_PlotWidget.removeItem(self.signal_image2)
            if self.signal_image_error_bars2 in self._pa.pulse_analysis_PlotWidget.items():
                self._pa.pulse_analysis_PlotWidget.removeItem(self.signal_image_error_bars2)
            if self.measuring_error_image2 in self._pe.measuring_error_PlotWidget.items():
                self._pe.measuring_error_PlotWidget.removeItem(self.measuring_error_image2)
        else:
            if self.signal_image2 not in self._pa.pulse_analysis_PlotWidget.items():
                self._pa.pulse_analysis_PlotWidget.addItem(self.signal_image2)
            if self.signal_image_error_bars in self._pa.pulse_analysis_PlotWidget.items() and self.signal_image_error_bars2 not in self._pa.pulse_analysis_PlotWidget.items():
                self._pa.pulse_analysis_PlotWidget.addItem(self.signal_image_error_bars2)
            if self.measuring_error_image2 not in self._pe.measuring_error_PlotWidget.items():
                self._pe.measuring_error_PlotWidget.addItem(self.measuring_error_image2)

        if number_of_alt_signals == 1:
            if self.second_plot_image2 in self._pa.pulse_analysis_second_PlotWidget.items():
                self._pa.pulse_analysis_second_PlotWidget.removeItem(self.second_plot_image2)
        else:
            if self.second_plot_image2 not in self._pa.pulse_analysis_second_PlotWidget.items():
                self._pa.pulse_analysis_second_PlotWidget.addItem(self.second_plot_image2)
        return

    def toggle_measurement_settings_editor(self, hide_editor):
        """
        Shows or hides input widgets for measurement settings and fast counter settings
        """
        if hide_editor:
            self._pa.ana_param_x_axis_start_ScienDSpinBox.setEnabled(False)
            self._pa.ana_param_x_axis_inc_ScienDSpinBox.setEnabled(False)
            self._pa.ana_param_num_laser_pulse_SpinBox.setEnabled(False)
            self._pa.ana_param_record_length_DoubleSpinBox.setEnabled(False)
            self._pa.ana_param_ignore_first_CheckBox.setEnabled(False)
            self._pa.ana_param_ignore_last_CheckBox.setEnabled(False)
            self._pa.ana_param_alternating_CheckBox.setEnabled(False)
        else:
            self._pa.ana_param_x_axis_start_ScienDSpinBox.setEnabled(True)
            self._pa.ana_param_x_axis_inc_ScienDSpinBox.setEnabled(True)
            self._pa.ana_param_num_laser_pulse_SpinBox.setEnabled(True)
            self._pa.ana_param_record_length_DoubleSpinBox.setEnabled(True)
            self._pa.ana_param_ignore_first_CheckBox.setEnabled(True)
            self._pa.ana_param_ignore_last_CheckBox.setEnabled(True)
            self._pa.ana_param_alternating_CheckBox.setEnabled(True)
        return

    @QtCore.Slot(bool)
    def toggle_error_bars(self, show_bars):
        """

        @return:
        """
        is_alternating = self.signal_image2 in self._pa.pulse_analysis_PlotWidget.items()
        if show_bars:
            if self.signal_image_error_bars not in self._pa.pulse_analysis_PlotWidget.items():
                self._pa.pulse_analysis_PlotWidget.addItem(self.signal_image_error_bars)
            if is_alternating and self.signal_image_error_bars2 not in self._pa.pulse_analysis_PlotWidget.items():
                self._pa.pulse_analysis_PlotWidget.addItem(self.signal_image_error_bars2)
        else:
            if self.signal_image_error_bars in self._pa.pulse_analysis_PlotWidget.items():
                self._pa.pulse_analysis_PlotWidget.removeItem(self.signal_image_error_bars)
            if is_alternating and self.signal_image_error_bars2 in self._pa.pulse_analysis_PlotWidget.items():
                self._pa.pulse_analysis_PlotWidget.removeItem(self.signal_image_error_bars2)
        return

    @QtCore.Slot(str)
    def second_plot_changed(self, second_plot):
        """ This method handles the second plot"""
        self._pa.second_plot_GroupBox.setVisible(second_plot != 'None')
        self._pa.second_plot_GroupBox.setTitle(second_plot)

        if second_plot != self._pa.second_plot_ComboBox.currentText():
            self._pa.second_plot_ComboBox.blockSignals(True)
            index = self._pa.second_plot_ComboBox.findText(second_plot)
            self._pa.second_plot_ComboBox.setCurrentIndex(index)
            self._pa.second_plot_ComboBox.blockSignals(False)

        if second_plot != self.pulsedmasterlogic().alternative_data_type:
            self.pulsedmasterlogic().set_alternative_data_type(second_plot)

        if self.pulsedmasterlogic().alternative_data_type == 'Delta':
            self._ana_param_second_plot_x_axis_name_text = self._as.ana_param_x_axis_name_LineEdit.text()
            self._ana_param_second_plot_x_axis_unit_text = self._as.ana_param_x_axis_unit_LineEdit.text()
            self._ana_param_second_plot_y_axis_name_text = self._as.ana_param_y_axis_name_LineEdit.text()
            self._ana_param_second_plot_y_axis_unit_text = self._as.ana_param_y_axis_unit_LineEdit.text()
        else:
            self._ana_param_second_plot_x_axis_name_text = self._as.ana_param_second_plot_x_axis_name_LineEdit.text()
            self._ana_param_second_plot_x_axis_unit_text = self._as.ana_param_second_plot_x_axis_unit_LineEdit.text()
            self._ana_param_second_plot_y_axis_name_text = self._as.ana_param_second_plot_y_axis_name_LineEdit.text()
            self._ana_param_second_plot_y_axis_unit_text = self._as.ana_param_second_plot_y_axis_unit_LineEdit.text()

        self._pa.pulse_analysis_second_PlotWidget.setLabel(
            axis='bottom',
            text=self._ana_param_second_plot_x_axis_name_text,
            units=self._ana_param_second_plot_x_axis_unit_text)
        self._pa.pulse_analysis_second_PlotWidget.setLabel(
            axis='left',
            text=self._ana_param_second_plot_y_axis_name_text,
            units=self._ana_param_second_plot_y_axis_unit_text)

        return

    ###########################################################################
    #                      Extraction tab related methods                     #
    ###########################################################################
    def _activate_extraction_ui(self):
        # Configure the lasertrace plot display:
        self.sig_start_line = pg.InfiniteLine(pos=0,
                                              pen={'color': palette.c3, 'width': 1},
                                              movable=True)
        self.sig_end_line = pg.InfiniteLine(pos=0,
                                            pen={'color': palette.c3, 'width': 1},
                                            movable=True)
        self.ref_start_line = pg.InfiniteLine(pos=0,
                                              pen={'color': palette.c4, 'width': 1},
                                              movable=True)
        self.ref_end_line = pg.InfiniteLine(pos=0,
                                            pen={'color': palette.c4, 'width': 1},
                                            movable=True)
        self.lasertrace_image = pg.PlotDataItem(np.arange(10), np.zeros(10), pen=palette.c1)
        self._pe.laserpulses_PlotWidget.addItem(self.lasertrace_image)
        self._pe.laserpulses_PlotWidget.addItem(self.sig_start_line)
        self._pe.laserpulses_PlotWidget.addItem(self.sig_end_line)
        self._pe.laserpulses_PlotWidget.addItem(self.ref_start_line)
        self._pe.laserpulses_PlotWidget.addItem(self.ref_end_line)
        self._pe.laserpulses_PlotWidget.setLabel(axis='bottom', text='time', units='s')
        self._pe.laserpulses_PlotWidget.setLabel(axis='left', text='events', units='#')

        # Configure the measuring error plot display:
        self.measuring_error_image = pg.PlotDataItem(np.arange(10), np.zeros(10), pen=palette.c1)
        self.measuring_error_image2 = pg.PlotDataItem(np.arange(10), np.zeros(10), pen=palette.c3)
        self._pe.measuring_error_PlotWidget.addItem(self.measuring_error_image)
        self._pe.measuring_error_PlotWidget.addItem(self.measuring_error_image2)
        self._pe.measuring_error_PlotWidget.setLabel('left', 'measuring error',  units='arb.u.')

        # Initialize widgets
        number_of_lasers = self.pulsedmasterlogic().measurement_settings['number_of_lasers']
        self._pe.laserpulses_display_raw_CheckBox.blockSignals(True)
        self._pe.laserpulses_ComboBox.blockSignals(True)
        self._pe.extract_param_analysis_method_comboBox.blockSignals(True)
        self._pe.extract_param_method_comboBox.blockSignals(True)

        self._pe.laserpulses_display_raw_CheckBox.setChecked(self._show_raw_data)

        self._pe.laserpulses_ComboBox.clear()
        self._pe.laserpulses_ComboBox.addItem('sum')
        for ii in range(1, number_of_lasers + 1):
            self._pe.laserpulses_ComboBox.addItem(str(ii))
        self._pe.laserpulses_ComboBox.setCurrentIndex(self._show_laser_index)

        self._pe.extract_param_analysis_method_comboBox.clear()
        self._pe.extract_param_analysis_method_comboBox.addItems(
            list(self.pulsedmasterlogic().analysis_methods))
        self._pe.extract_param_method_comboBox.clear()
        self._pe.extract_param_method_comboBox.addItems(
            list(self.pulsedmasterlogic().extraction_methods))

        self._pe.laserpulses_display_raw_CheckBox.blockSignals(False)
        self._pe.laserpulses_ComboBox.blockSignals(False)
        self._pe.extract_param_analysis_method_comboBox.blockSignals(False)
        self._pe.extract_param_method_comboBox.blockSignals(False)

        # variable holding all dynamically generated widgets for the selected extraction method
        self._extraction_param_widgets = None

        # Initialize from logic values
        self.analysis_settings_updated(self.pulsedmasterlogic().analysis_settings)
        self.extraction_settings_updated(self.pulsedmasterlogic().extraction_settings)
        self.update_laser_data()
        return

    def _deactivate_extraction_ui(self):
        self._show_laser_index = self._pe.laserpulses_ComboBox.currentIndex()
        self._show_raw_data = self._pe.laserpulses_display_raw_CheckBox.isChecked()
        return

    @QtCore.Slot()
    def extraction_settings_changed(self):
        """
        Uodate new value of standard deviation of gaussian filter
        """
        settings_dict = dict()
        settings_dict['method'] = self._pe.extract_param_method_comboBox.currentText()
        # Check if the method has been changed
        if settings_dict['method'] == self.pulsedmasterlogic().extraction_settings['method']:
            for label, widget in self._extraction_param_widgets:
                param_name = widget.objectName()[14:]
                if hasattr(widget, 'isChecked'):
                    settings_dict[param_name] = widget.isChecked()
                elif hasattr(widget, 'value'):
                    settings_dict[param_name] = widget.value()
                elif hasattr(widget, 'text'):
                    settings_dict[param_name] = widget.text()
        else:
            self._delete_extraction_param_widgets()

        self.pulsedmasterlogic().set_extraction_settings(settings_dict)
        return

    @QtCore.Slot(dict)
    def extraction_settings_updated(self, settings_dict):
        """

        @param dict settings_dict: dictionary with parameters to update
        @return:
        """
        # If no widgets have been generated yet, generate them now.
        if self._extraction_param_widgets is None:
            self._create_extraction_param_widgets(extraction_settings=settings_dict)

        # If the method is unchanged, just update the widget values.
        # Otherwise delete all widgets and create new ones for the changed method.
        if settings_dict.get('method') == self._pe.extract_param_method_comboBox.currentText():
            for label, widget in self._extraction_param_widgets:
                param_name = widget.objectName()[14:]
                widget.blockSignals(True)
                if hasattr(widget, 'setValue'):
                    widget.setValue(settings_dict.get(param_name))
                elif hasattr(widget, 'setChecked'):
                    widget.setChecked(settings_dict.get(param_name))
                elif hasattr(widget, 'setText'):
                    widget.setText(settings_dict.get(param_name))
                else:
                    self.log.error('Unable to update widget value for parameter "{0}".\n'
                                   'Widget is of unknown type.'.format(param_name))
                widget.blockSignals(False)
        else:
            self._delete_extraction_param_widgets()
            self._create_extraction_param_widgets(extraction_settings=settings_dict)

        # Update the method combobox
        self._pe.extract_param_method_comboBox.blockSignals(True)
        index = self._pe.extract_param_method_comboBox.findText(settings_dict.get('method'))
        self._pe.extract_param_method_comboBox.setCurrentIndex(index)
        self._pe.extract_param_method_comboBox.blockSignals(False)
        return

    def _delete_extraction_param_widgets(self):
        """

        @return:
        """
        for index in reversed(range(len(self._extraction_param_widgets))):
            label = self._extraction_param_widgets[index][0]
            widget = self._extraction_param_widgets[index][1]
            # Disconnect signals
            if hasattr(widget, 'setChecked'):
                widget.stateChanged.disconnect()
            else:
                widget.editingFinished.disconnect()
            # Remove label and widget from layout
            self._pe.extraction_param_gridLayout.removeWidget(label)
            self._pe.extraction_param_gridLayout.removeWidget(widget)
            # Stage label and widget for deletion
            label.deleteLater()
            widget.deleteLater()
            del self._extraction_param_widgets[index]
        self._extraction_param_widgets = None
        return

    def _create_extraction_param_widgets(self, extraction_settings):
        """

        @param extraction_settings:
        @return:
        """
        self._extraction_param_widgets = list()
        layout_row = 1
        for param_name, value in extraction_settings.items():
            if param_name == 'method':
                continue

            # Create label for the parameter
            label = QtWidgets.QLabel(param_name + ':')
            label.setObjectName('extract_param_label_' + param_name)

            # Create widget for parameter and connect update signal
            if isinstance(value, float):
                widget = ScienDSpinBox()
                widget.setValue(value)
                widget.editingFinished.connect(self.extraction_settings_changed)
            elif isinstance(value, int):
                widget = ScienSpinBox()
                widget.setValue(value)
                widget.editingFinished.connect(self.extraction_settings_changed)
            elif isinstance(value, str):
                widget = QtWidgets.QLineEdit()
                widget.setText(value)
                widget.editingFinished.connect(self.extraction_settings_changed)
            elif isinstance(value, bool):
                widget = QtWidgets.QCheckBox()
                widget.setChecked(value)
                widget.stateChanged.connect(self.extraction_settings_changed)
            else:
                self.log.error('Could not create widget for extraction parameter "{0}".\n'
                               'Default parameter value is of invalid type.'.format(param_name))
                continue
            widget.setObjectName('extract_param_' + param_name)
            widget.setSizePolicy(QtWidgets.QSizePolicy.Expanding, QtWidgets.QSizePolicy.Fixed)

            # Add label and widget to the main grid layout
            self._pe.extraction_param_gridLayout.addWidget(label, layout_row, 0)
            self._pe.extraction_param_gridLayout.addWidget(widget, layout_row, 1)

            # Add label and widget to the list
            self._extraction_param_widgets.append((label, widget))
            layout_row += 1

    @QtCore.Slot()
    def analysis_settings_changed(self):
        """

        @return:
        """
        settings_dict = dict()

        # Check if the signal has been emitted by a dragged line in the laser plot
        if self.sender().__class__.__name__ == 'InfiniteLine':
            sig_start = self.sig_start_line.value()
            sig_end = self.sig_end_line.value()
            ref_start = self.ref_start_line.value()
            ref_end = self.ref_end_line.value()
            settings_dict['signal_start'] = sig_start if sig_start <= sig_end else sig_end
            settings_dict['signal_end'] = sig_end if sig_end >= sig_start else sig_start
            settings_dict['norm_start'] = ref_start if ref_start <= ref_end else ref_end
            settings_dict['norm_end'] = ref_end if ref_end >= ref_start else ref_start
        else:
            signal_width = self._pe.extract_param_ana_window_width_DSpinBox.value()
            settings_dict['signal_start'] = self._pe.extract_param_ana_window_start_DSpinBox.value()
            settings_dict['signal_end'] = settings_dict['signal_start'] + signal_width
            norm_width = self._pe.extract_param_ref_window_width_DSpinBox.value()
            settings_dict['norm_start'] = self._pe.extract_param_ref_window_start_DSpinBox.value()
            settings_dict['norm_end'] = settings_dict['norm_start'] + norm_width

        settings_dict['method'] = self._pe.extract_param_analysis_method_comboBox.currentText()

        self.pulsedmasterlogic().set_analysis_settings(settings_dict)
        return

    @QtCore.Slot(dict)
    def analysis_settings_updated(self, settings_dict):
        """

        @param dict settings_dict: dictionary with parameters to update
        @return:
        """

        # block signals
        self._pe.extract_param_analysis_method_comboBox.blockSignals(True)
        self._pe.extract_param_ana_window_start_DSpinBox.blockSignals(True)
        self._pe.extract_param_ana_window_width_DSpinBox.blockSignals(True)
        self._pe.extract_param_ref_window_start_DSpinBox.blockSignals(True)
        self._pe.extract_param_ref_window_width_DSpinBox.blockSignals(True)
        self.sig_start_line.blockSignals(True)
        self.sig_end_line.blockSignals(True)
        self.ref_start_line.blockSignals(True)
        self.ref_end_line.blockSignals(True)

        if 'signal_start' in settings_dict:
            self._pe.extract_param_ana_window_start_DSpinBox.setValue(
                settings_dict['signal_start'])
            self.sig_start_line.setValue(settings_dict['signal_start'])
        if 'norm_start' in settings_dict:
            self._pe.extract_param_ref_window_start_DSpinBox.setValue(settings_dict['norm_start'])
            self.ref_start_line.setValue(settings_dict['norm_start'])
        if 'signal_end' in settings_dict:
            signal_start = self._pe.extract_param_ana_window_start_DSpinBox.value()
            self._pe.extract_param_ana_window_width_DSpinBox.setValue(
                settings_dict['signal_end'] - signal_start)
            self.sig_end_line.setValue(settings_dict['signal_end'])
        if 'norm_end' in settings_dict:
            norm_start = self._pe.extract_param_ref_window_start_DSpinBox.value()
            self._pe.extract_param_ref_window_width_DSpinBox.setValue(
                settings_dict['norm_end'] - norm_start)
            self.ref_end_line.setValue(settings_dict['norm_end'])
        if 'method' in settings_dict:
            index = self._pe.extract_param_analysis_method_comboBox.findText(settings_dict['method'])
            self._pe.extract_param_analysis_method_comboBox.setCurrentIndex(index)

        # unblock signals
        self._pe.extract_param_analysis_method_comboBox.blockSignals(False)
        self._pe.extract_param_ana_window_start_DSpinBox.blockSignals(False)
        self._pe.extract_param_ana_window_width_DSpinBox.blockSignals(False)
        self._pe.extract_param_ref_window_start_DSpinBox.blockSignals(False)
        self._pe.extract_param_ref_window_width_DSpinBox.blockSignals(False)
        self.sig_start_line.blockSignals(False)
        self.sig_end_line.blockSignals(False)
        self.ref_start_line.blockSignals(False)
        self.ref_end_line.blockSignals(False)
        return

    @QtCore.Slot()
    def update_laser_data(self):
        """

        @return:
        """
        laser_index = self._pe.laserpulses_ComboBox.currentIndex()
        show_raw = self._pe.laserpulses_display_raw_CheckBox.isChecked()
        is_gated = len(self.pulsedmasterlogic().raw_data.shape) > 1

        # Determine the right array to plot as y-data
        if show_raw:
            if is_gated:
                if laser_index == 0:
                    y_data = np.sum(self.pulsedmasterlogic().raw_data, axis=0)
                else:
                    y_data = self.pulsedmasterlogic().raw_data[laser_index - 1]
            else:
                y_data = self.pulsedmasterlogic().raw_data
        else:
            if laser_index == 0:
                y_data = np.sum(self.pulsedmasterlogic().laser_data, axis=0)
            else:
                y_data = self.pulsedmasterlogic().laser_data[laser_index - 1]

        # Calculate the x-axis of the laser plot here
        bin_width = self.pulsedmasterlogic().fast_counter_settings['bin_width']
        x_data = np.arange(y_data.size, dtype=float) * bin_width

        # Plot data
        self.lasertrace_image.setData(x=x_data, y=y_data)
        return

    @QtCore.Slot()
    def run_pg_benchmark(self):

        self.pulsedmasterlogic().status_dict['benchmark_busy'] = True
        self.sigPulseGeneratorRunBenchmark.emit()
        self.sigPulseGeneratorSettingsUpdated.emit()<|MERGE_RESOLUTION|>--- conflicted
+++ resolved
@@ -20,37 +20,23 @@
 top-level directory of this distribution and at <https://github.com/Ulm-IQO/qudi/>
 """
 
+import os
+import datetime
 import numpy as np
-import os
 import pyqtgraph as pg
-import datetime
-
-from core.connector import Connector
-from core.statusvariable import StatusVar
-from core.util import units
-from core.util.helpers import natural_sort
-from gui.colordefs import QudiPalettePale as palette
-from gui.fitsettings import FitSettingsDialog
-from gui.guibase import GUIBase
-from qtpy import QtCore, QtWidgets, uic
-from qtwidgets.scientific_spinbox import ScienDSpinBox, ScienSpinBox
-from qtwidgets.loading_indicator import CircleLoadingIndicator
 from enum import Enum
 
-<<<<<<< HEAD
-=======
 from qudi.core.connector import Connector
 from qudi.core.statusvariable import StatusVar
 from qudi.util.helpers import natural_sort
 from qudi.util.datastorage import get_timestamp_filename
 from qudi.util.datastorage import TextDataStorage, CsvDataStorage, NpyDataStorage
-from qudi.util.colordefs import QudiPalettePale as palette
-from qudi.util.widgets.fitting import FitConfigurationDialog
+from qudi.core.gui.colordefs import QudiPalettePale as palette
+from qudi.core.gui.qtwidgets.fitting import FitConfigurationDialog
 from qudi.core.module import GuiBase
-from qudi.util import uic
+from qudi.core.gui import uic
 from PySide2 import QtCore, QtWidgets
-from qudi.util.widgets.scientific_spinbox import ScienDSpinBox, ScienSpinBox
->>>>>>> 6ee7f205
+from qudi.core.gui.qtwidgets.scientific_spinbox import ScienDSpinBox, ScienSpinBox
 
 # TODO: Display the Pulse graphically (similar to AWG application)
 
@@ -65,7 +51,6 @@
         super(PulsedMeasurementMainWindow, self).__init__()
 
         uic.loadUi(ui_file, self)
-        self.show()
 
 
 class PulseAnalysisTab(QtWidgets.QWidget):
@@ -156,7 +141,7 @@
         uic.loadUi(ui_file, self)
 
 
-class PulsedMeasurementGui(GUIBase):
+class PulsedMeasurementGui(GuiBase):
     """ This is the main GUI Class for pulsed measurements. """
     ## declare connectors
     pulsedmasterlogic = Connector(interface='PulsedMasterLogic')
@@ -198,6 +183,10 @@
         self._as = AnalysisSettingDialog()
         self._pgs = GeneratorSettingDialog()
         self._pm_cfg = PredefinedMethodsConfigDialog()
+        self._fcd = FitConfigurationDialog(
+            parent=self._mw,
+            fit_config_model=self.pulsedmasterlogic().fit_config_model
+        )
 
         self._mw.tabWidget.addTab(self._pa, 'Analysis')
         self._mw.tabWidget.addTab(self._pe, 'Pulse Extraction')
@@ -290,10 +279,9 @@
 
     def show(self):
         """Make main window visible and put it above all other windows. """
-        QtWidgets.QMainWindow.show(self._mw)
+        self._mw.show()
         self._mw.activateWindow()
         self._mw.raise_()
-        return
 
     ###########################################################################
     #                          Signal (dis-)connections                       #
@@ -308,10 +296,10 @@
         self._mw.action_continue_pause.triggered.connect(self.measurement_continue_pause_clicked)
         self._mw.action_pull_data.triggered.connect(self.pull_data_clicked)
         self._mw.action_save.triggered.connect(self.save_clicked)
-        self._mw.actionSave.triggered.connect(self.save_clicked)
+        self._mw.action_save_as.triggered.connect(self.save_as_clicked)
         self._mw.action_Settings_Analysis.triggered.connect(self.show_analysis_settings)
         self._mw.action_Settings_Generator.triggered.connect(self.show_generator_settings)
-        self._mw.action_FitSettings.triggered.connect(self._fsd.show)
+        self._mw.action_FitSettings.triggered.connect(self._fcd.show)
         return
 
     def _connect_dialog_signals(self):
@@ -330,10 +318,6 @@
         self._pgs.rejected.connect(self.keep_former_generator_settings)
         self._pgs.buttonBox.button(QtWidgets.QDialogButtonBox.Apply).clicked.connect(self.apply_generator_settings)
         self._pgs.pg_benchmark.clicked.connect(self.run_pg_benchmark)
-
-        # Connect signals used in fit settings dialog
-        self._fsd.sigFitsUpdated.connect(self._pa.fit_param_fit_func_ComboBox.setFitFunctions)
-        self._fsd.sigFitsUpdated.connect(self._pa.fit_param_alt_fit_func_ComboBox.setFitFunctions)
         return
 
     def _connect_pulse_generator_tab_signals(self):
@@ -385,9 +369,6 @@
 
     def _connect_analysis_tab_signals(self):
         # Connect pulse analysis tab signals
-        self._pa.fit_param_PushButton.clicked.connect(self.fit_clicked)
-        self._pa.alt_fit_param_PushButton.clicked.connect(self.fit_clicked)
-
         self._pa.ext_control_use_mw_CheckBox.stateChanged.connect(self.microwave_settings_changed)
         self._pa.ext_control_mw_freq_DoubleSpinBox.editingFinished.connect(self.microwave_settings_changed)
         self._pa.ext_control_mw_power_DoubleSpinBox.editingFinished.connect(self.microwave_settings_changed)
@@ -410,16 +391,28 @@
 
     def _connect_extraction_tab_signals(self):
         # Connect pulse extraction tab signals
-        self._pe.extract_param_ana_window_start_DSpinBox.editingFinished.connect(self.analysis_settings_changed)
-        self._pe.extract_param_ana_window_width_DSpinBox.editingFinished.connect(self.analysis_settings_changed)
-        self._pe.extract_param_ref_window_start_DSpinBox.editingFinished.connect(self.analysis_settings_changed)
-        self._pe.extract_param_ref_window_width_DSpinBox.editingFinished.connect(self.analysis_settings_changed)
-        self.sig_start_line.sigPositionChangeFinished.connect(self.analysis_settings_changed)
-        self.sig_end_line.sigPositionChangeFinished.connect(self.analysis_settings_changed)
-        self.ref_start_line.sigPositionChangeFinished.connect(self.analysis_settings_changed)
-        self.ref_end_line.sigPositionChangeFinished.connect(self.analysis_settings_changed)
-        self._pe.extract_param_analysis_method_comboBox.currentIndexChanged.connect(self.analysis_settings_changed)
-        self._pe.extract_param_method_comboBox.currentIndexChanged.connect(self.extraction_settings_changed)
+        self._pe.extract_param_ana_window_start_DSpinBox.editingFinished.connect(
+            self.analysis_settings_changed
+        )
+        self._pe.extract_param_ana_window_width_DSpinBox.editingFinished.connect(
+            self.analysis_settings_changed
+        )
+        self._pe.extract_param_ref_window_start_DSpinBox.editingFinished.connect(
+            self.analysis_settings_changed
+        )
+        self._pe.extract_param_ref_window_width_DSpinBox.editingFinished.connect(
+            self.analysis_settings_changed
+        )
+        self.sig_start_line.sigPositionChangeFinished.connect(self.analysis_settings_lines_dragged)
+        self.sig_end_line.sigPositionChangeFinished.connect(self.analysis_settings_lines_dragged)
+        self.ref_start_line.sigPositionChangeFinished.connect(self.analysis_settings_lines_dragged)
+        self.ref_end_line.sigPositionChangeFinished.connect(self.analysis_settings_lines_dragged)
+        self._pe.extract_param_analysis_method_comboBox.currentIndexChanged.connect(
+            self.analysis_settings_changed
+        )
+        self._pe.extract_param_method_comboBox.currentIndexChanged.connect(
+            self.extraction_settings_changed
+        )
 
         self._pe.laserpulses_ComboBox.currentIndexChanged.connect(self.update_laser_data)
         self._pe.laserpulses_display_raw_CheckBox.stateChanged.connect(self.update_laser_data)
@@ -469,11 +462,10 @@
         self._mw.action_continue_pause.triggered.disconnect()
         self._mw.action_pull_data.triggered.disconnect()
         self._mw.action_save.triggered.disconnect()
-        self._mw.actionSave.triggered.disconnect()
+        self._mw.action_save_as.triggered.disconnect()
         self._mw.action_Settings_Analysis.triggered.disconnect()
         self._mw.action_Settings_Generator.triggered.disconnect()
         self._mw.action_FitSettings.triggered.disconnect()
-        return
 
     def _disconnect_dialog_signals(self):
         # Connect signals used in predefined methods config dialog
@@ -490,9 +482,6 @@
         self._pgs.accepted.disconnect()
         self._pgs.rejected.disconnect()
         self._pgs.buttonBox.button(QtWidgets.QDialogButtonBox.Apply).clicked.disconnect()
-
-        # Connect signals used in fit settings dialog
-        self._fsd.sigFitsUpdated.disconnect()
         return
 
     def _disconnect_pulse_generator_tab_signals(self):
@@ -544,8 +533,6 @@
 
     def _disconnect_analysis_tab_signals(self):
         # Connect pulse analysis tab signals
-        self._pa.fit_param_PushButton.clicked.disconnect()
-        self._pa.alt_fit_param_PushButton.clicked.disconnect()
         self._pa.ext_control_use_mw_CheckBox.stateChanged.disconnect()
         self._pa.ext_control_mw_freq_DoubleSpinBox.editingFinished.disconnect()
         self._pa.ext_control_mw_power_DoubleSpinBox.editingFinished.disconnect()
@@ -664,7 +651,7 @@
         self._mw.loading_indicator_action.setVisible(False)
 
         self._mw.save_tag_LineEdit = QtWidgets.QLineEdit()
-        self._mw.save_tag_LineEdit.setMaximumWidth(200)
+        # self._mw.save_tag_LineEdit.setMaximumWidth(200)
         self._mw.save_ToolBar.addWidget(self._mw.save_tag_LineEdit)
         return
 
@@ -764,7 +751,6 @@
 
         # Enable/Disable widgets
         if is_running:
-            # todo: not disabled on only turning pulser on without starting measurement
             self._pgs.gen_use_interleave_CheckBox.setEnabled(False)
             self._pgs.gen_sample_freq_DSpinBox.setEnabled(False)
             self._pgs.gen_activation_config_ComboBox.setEnabled(False)
@@ -851,15 +837,47 @@
     def save_clicked(self):
         """Saves the current data"""
         self._mw.action_save.setEnabled(False)
-        self._mw.actionSave.setEnabled(False)
-        save_tag = self._mw.save_tag_LineEdit.text()
-        with_error = self._pa.ana_param_errorbars_CheckBox.isChecked()
-
-        self.pulsedmasterlogic().save_measurement_data(tag=save_tag,
-                                                       with_error=with_error)
-        self._mw.action_save.setEnabled(True)
-        self._mw.actionSave.setEnabled(True)
-        return
+        self._mw.action_save_as.setEnabled(False)
+        try:
+            nametag = self._mw.save_tag_LineEdit.text()
+            with_error = self._pa.ana_param_errorbars_CheckBox.isChecked()
+
+            self.pulsedmasterlogic().save_measurement_data(tag=nametag, with_error=with_error)
+        finally:
+            self._mw.action_save.setEnabled(True)
+            self._mw.action_save_as.setEnabled(True)
+
+    def save_as_clicked(self):
+        """Saves the current data"""
+        self._mw.action_save.setEnabled(False)
+        self._mw.action_save_as.setEnabled(False)
+        try:
+            nametag = self._mw.save_tag_LineEdit.text().strip()
+            with_error = self._pa.ana_param_errorbars_CheckBox.isChecked()
+            file_types = {'Text File (*.dat)': TextDataStorage,
+                          'CSV File (*.csv)': CsvDataStorage,
+                          'Numpy Binary File (*.npy)': NpyDataStorage}
+            default_dir = self.pulsedmasterlogic().default_data_dir
+            os.makedirs(default_dir, exist_ok=True)
+            default_filename = get_timestamp_filename(timestamp=datetime.datetime.now(),
+                                                      nametag=nametag if nametag else None)
+            default_path = os.path.join(default_dir, default_filename)
+
+            file_path, file_type = QtWidgets.QFileDialog.getSaveFileName(
+                self._mw,
+                'Save pulsed measurement as...',
+                default_path,
+                ';;'.join(file_types),
+                next(iter(file_types))
+            )
+
+            if file_path:
+                self.pulsedmasterlogic().save_measurement_data(file_path=file_path,
+                                                               storage_cls=file_types[file_type],
+                                                               with_error=with_error)
+        finally:
+            self._mw.action_save.setEnabled(True)
+            self._mw.action_save_as.setEnabled(True)
 
     @QtCore.Slot()
     def measurement_timer_changed(self):
@@ -1230,7 +1248,7 @@
                 self._pm.global_param_gridLayout.addWidget(widget, 0, combo_count + 1)
                 combo_count += 2
                 self._channel_selection_comboboxes.append(widget)
-                widget.currentIndexChanged.connect(self.generation_parameters_changed)
+                widget.currentIndexChanged.connect(lambda: self.generation_parameters_changed())
                 continue
 
             # Create all other widgets for int, float, bool and str and save them in a list for
@@ -1310,11 +1328,11 @@
             gen_button = QtWidgets.QPushButton(groupBox)
             gen_button.setText('Generate')
             gen_button.setObjectName('gen_' + method_name)
-            gen_button.clicked.connect(self.generate_predefined_clicked)
+            gen_button.clicked.connect(self.__generate_predefined_slot(method_name, False))
             samplo_button = QtWidgets.QPushButton(groupBox)
             samplo_button.setText('GenSampLo')
             samplo_button.setObjectName('samplo_' + method_name)
-            samplo_button.clicked.connect(self.generate_predefined_clicked)
+            samplo_button.clicked.connect(self.__generate_predefined_slot(method_name, True))
             gridLayout.addWidget(gen_button, 0, 0, 1, 1)
             gridLayout.addWidget(samplo_button, 1, 0, 1, 1)
             self._pm.gen_buttons[method_name] = gen_button
@@ -1985,22 +2003,10 @@
     def generate_predefined_clicked(self, button_obj=None):
         """
 
-        @param button_obj:
-        @return:
-        """
-        if isinstance(button_obj, bool):
-            button_obj = self.sender()
-        method_name = button_obj.objectName()
-        if method_name.startswith('gen_'):
-            sample_and_load = False
-            method_name = method_name[4:]
-        elif method_name.startswith('samplo_'):
-            sample_and_load = True
-            method_name = method_name[7:]
-        else:
-            self.log.error('Strange naming of generate buttons in predefined methods occured.')
-            return
-
+        @param str method_name:
+        @param bool sample_and_load:
+        """
+        print('generate_predefined_clicked:', method_name, sample_and_load)
         # get parameters from input widgets
         # Store parameters together with the parameter names in a dictionary
         param_dict = dict()
@@ -2026,8 +2032,8 @@
                 button.setEnabled(False)
 
         self.pulsedmasterlogic().generate_predefined_sequence(
-            method_name, param_dict, sample_and_load)
-        return
+            method_name, param_dict, sample_and_load
+        )
 
     @QtCore.Slot(object, bool)
     def predefined_generated(self, asset_name, is_sequence):
@@ -2333,10 +2339,20 @@
         self._pa.pulse_analysis_second_PlotWidget.addItem(self.second_fit_image)
 
         # Fit settings dialog
-        self._fsd = FitSettingsDialog(self.pulsedmasterlogic().fit_container)
-        self._fsd.applySettings()
-        self._pa.fit_param_fit_func_ComboBox.setFitFunctions(self._fsd.currentFits)
-        self._pa.fit_param_alt_fit_func_ComboBox.setFitFunctions(self._fsd.currentFits)
+        fit_containers = self.pulsedmasterlogic().fit_containers
+        self._pa.first_plot_fitwidget.link_fit_container(fit_containers[0])
+        self._pa.second_plot_fitwidget.link_fit_container(fit_containers[1])
+        self._pa.first_plot_fitwidget.sigDoFit.connect(
+            lambda x: self.pulsedmasterlogic().do_fit(x, False)
+        )
+        self._pa.second_plot_fitwidget.sigDoFit.connect(
+            lambda x: self.pulsedmasterlogic().do_fit(x, True)
+        )
+
+        # Adjust splitter ratio
+        window_width = self._mw.geometry().width()
+        self._pa.first_plot_splitter.setSizes((window_width, window_width/3))
+        self._pa.second_plot_splitter.setSizes((window_width, window_width / 3))
 
         # set boundaries
         self._pa.ana_param_num_laser_pulse_SpinBox.setMinimum(1)
@@ -2390,10 +2406,15 @@
         self._pa.ext_control_mw_power_DoubleSpinBox.blockSignals(True)
         self._pa.ana_param_fc_bins_ComboBox.blockSignals(True)
         # apply constraints
-        self._pa.ext_control_mw_freq_DoubleSpinBox.setRange(mw_constraints.min_frequency,
-                                                            mw_constraints.max_frequency)
-        self._pa.ext_control_mw_power_DoubleSpinBox.setRange(mw_constraints.min_power,
-                                                             mw_constraints.max_power)
+        if mw_constraints is None:
+            self._pa.extrnal_control_groupbox.hide()
+        else:
+            self._pa.ext_control_mw_freq_DoubleSpinBox.setRange(
+                *mw_constraints.channel_limits['Frequency']
+            )
+            self._pa.ext_control_mw_power_DoubleSpinBox.setRange(
+                *mw_constraints.channel_limits['Power']
+            )
         self._pa.ana_param_fc_bins_ComboBox.clear()
         for binwidth in fc_constraints['hardware_binwidth_list']:
             self._pa.ana_param_fc_bins_ComboBox.addItem(str(binwidth))
@@ -2458,65 +2479,36 @@
         self.update_laser_data()
         return
 
-    @QtCore.Slot()
-    def fit_clicked(self):
-        """Fits the current data"""
-        if self.sender().objectName().startswith('alt_fit_param'):
-            current_fit_method = self._pa.fit_param_alt_fit_func_ComboBox.getCurrentFit()[0]
-            use_alt_data = True
-        else:
-            current_fit_method = self._pa.fit_param_fit_func_ComboBox.getCurrentFit()[0]
-            use_alt_data = False
-        self.pulsedmasterlogic().do_fit(current_fit_method, use_alt_data)
-        return
-
-    @QtCore.Slot(str, np.ndarray, object, bool)
-    def fit_data_updated(self, fit_method, fit_data, result, use_alternative_data):
-        """
-
-        @param str fit_method:
-        @param numpy.ndarray fit_data:
+    @QtCore.Slot(str, object, bool)
+    def fit_data_updated(self, fit_config, result, use_alternative_data):
+        """
+
+        @param str fit_config:
         @param object result:
         @param bool use_alternative_data:
         @return:
         """
-        # Get formatted result string
-        if fit_method == 'No Fit':
-            formatted_fitresult = 'No Fit'
+        print('fit_data_updated')
+
+        # Update plot.
+        if use_alternative_data:
+            if not fit_config or fit_config == 'No Fit':
+                if self.second_fit_image in self._pa.pulse_analysis_second_PlotWidget.items():
+                    self._pa.pulse_analysis_second_PlotWidget.removeItem(self.second_fit_image)
+            else:
+                self.second_fit_image.setData(x=result.high_res_best_fit[0],
+                                              y=result.high_res_best_fit[1])
+                if self.second_fit_image not in self._pa.pulse_analysis_second_PlotWidget.items():
+                    self._pa.pulse_analysis_second_PlotWidget.addItem(self.second_fit_image)
         else:
-            try:
-                formatted_fitresult = units.create_formatted_output(result.result_str_dict)
-            except:
-                formatted_fitresult = 'This fit does not return formatted results'
-
-        # block signals.
-        # Clear text widget and show formatted result string.
-        # Update plot and fit function selection ComboBox.
-        # Unblock signals.
-        if use_alternative_data:
-            self._pa.fit_param_alt_fit_func_ComboBox.blockSignals(True)
-            self._pa.alt_fit_param_results_TextBrowser.clear()
-            self._pa.alt_fit_param_results_TextBrowser.setPlainText(formatted_fitresult)
-            if fit_method:
-                self._pa.fit_param_alt_fit_func_ComboBox.setCurrentFit(fit_method)
-            self.second_fit_image.setData(x=fit_data[0], y=fit_data[1])
-            if fit_method == 'No Fit' and self.second_fit_image in self._pa.pulse_analysis_second_PlotWidget.items():
-                self._pa.pulse_analysis_second_PlotWidget.removeItem(self.second_fit_image)
-            elif fit_method != 'No Fit' and self.second_fit_image not in self._pa.pulse_analysis_second_PlotWidget.items():
-                self._pa.pulse_analysis_second_PlotWidget.addItem(self.second_fit_image)
-            self._pa.fit_param_alt_fit_func_ComboBox.blockSignals(False)
-        else:
-            self._pa.fit_param_fit_func_ComboBox.blockSignals(True)
-            self._pa.fit_param_results_TextBrowser.clear()
-            self._pa.fit_param_results_TextBrowser.setPlainText(formatted_fitresult)
-            if fit_method:
-                self._pa.fit_param_fit_func_ComboBox.setCurrentFit(fit_method)
-            self.fit_image.setData(x=fit_data[0], y=fit_data[1])
-            if fit_method == 'No Fit' and self.fit_image in self._pa.pulse_analysis_PlotWidget.items():
-                self._pa.pulse_analysis_PlotWidget.removeItem(self.fit_image)
-            elif fit_method != 'No Fit' and self.fit_image not in self._pa.pulse_analysis_PlotWidget.items():
-                self._pa.pulse_analysis_PlotWidget.addItem(self.fit_image)
-            self._pa.fit_param_fit_func_ComboBox.blockSignals(False)
+            if not fit_config or fit_config == 'No Fit':
+                if self.fit_image in self._pa.pulse_analysis_PlotWidget.items():
+                    self._pa.pulse_analysis_PlotWidget.removeItem(self.second_fit_image)
+            else:
+                self.fit_image.setData(x=result.high_res_best_fit[0],
+                                       y=result.high_res_best_fit[1])
+                if self.fit_image not in self._pa.pulse_analysis_PlotWidget.items():
+                    self._pa.pulse_analysis_PlotWidget.addItem(self.second_fit_image)
         return
 
     @QtCore.Slot()
@@ -3093,26 +3085,31 @@
         """
         settings_dict = dict()
 
-        # Check if the signal has been emitted by a dragged line in the laser plot
-        if self.sender().__class__.__name__ == 'InfiniteLine':
-            sig_start = self.sig_start_line.value()
-            sig_end = self.sig_end_line.value()
-            ref_start = self.ref_start_line.value()
-            ref_end = self.ref_end_line.value()
-            settings_dict['signal_start'] = sig_start if sig_start <= sig_end else sig_end
-            settings_dict['signal_end'] = sig_end if sig_end >= sig_start else sig_start
-            settings_dict['norm_start'] = ref_start if ref_start <= ref_end else ref_end
-            settings_dict['norm_end'] = ref_end if ref_end >= ref_start else ref_start
-        else:
-            signal_width = self._pe.extract_param_ana_window_width_DSpinBox.value()
-            settings_dict['signal_start'] = self._pe.extract_param_ana_window_start_DSpinBox.value()
-            settings_dict['signal_end'] = settings_dict['signal_start'] + signal_width
-            norm_width = self._pe.extract_param_ref_window_width_DSpinBox.value()
-            settings_dict['norm_start'] = self._pe.extract_param_ref_window_start_DSpinBox.value()
-            settings_dict['norm_end'] = settings_dict['norm_start'] + norm_width
+        signal_width = self._pe.extract_param_ana_window_width_DSpinBox.value()
+        settings_dict['signal_start'] = self._pe.extract_param_ana_window_start_DSpinBox.value()
+        settings_dict['signal_end'] = settings_dict['signal_start'] + signal_width
+        norm_width = self._pe.extract_param_ref_window_width_DSpinBox.value()
+        settings_dict['norm_start'] = self._pe.extract_param_ref_window_start_DSpinBox.value()
+        settings_dict['norm_end'] = settings_dict['norm_start'] + norm_width
 
         settings_dict['method'] = self._pe.extract_param_analysis_method_comboBox.currentText()
-
+        self.pulsedmasterlogic().set_analysis_settings(settings_dict)
+        return
+
+    @QtCore.Slot()
+    def analysis_settings_lines_dragged(self):
+        settings_dict = dict()
+
+        sig_start = self.sig_start_line.value()
+        sig_end = self.sig_end_line.value()
+        ref_start = self.ref_start_line.value()
+        ref_end = self.ref_end_line.value()
+        settings_dict['signal_start'] = sig_start if sig_start <= sig_end else sig_end
+        settings_dict['signal_end'] = sig_end if sig_end >= sig_start else sig_start
+        settings_dict['norm_start'] = ref_start if ref_start <= ref_end else ref_end
+        settings_dict['norm_end'] = ref_end if ref_end >= ref_start else ref_start
+
+        settings_dict['method'] = self._pe.extract_param_analysis_method_comboBox.currentText()
         self.pulsedmasterlogic().set_analysis_settings(settings_dict)
         return
 
@@ -3201,6 +3198,13 @@
         self.lasertrace_image.setData(x=x_data, y=y_data)
         return
 
+    def __generate_predefined_slot(self, method_name, sample_and_load):
+        assert method_name and isinstance(method_name, str)
+        assert isinstance(sample_and_load, bool)
+        def slot():
+            self.generate_predefined_clicked(method_name, sample_and_load)
+        return slot
+
     @QtCore.Slot()
     def run_pg_benchmark(self):
 
