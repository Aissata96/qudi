--- conflicted
+++ resolved
@@ -4,14 +4,10 @@
 import re
 import pandas as pd
 
-<<<<<<< HEAD
-qudi_path = r"C:\Software\qudi"
-=======
 import ast
 import difflib
 
-qudi_path = "C:/Users/Setup3-PC/Desktop/qudi"
->>>>>>> e7aa4a47
+qudi_path = r"C:\Software\qudi"
 os.chdir(qudi_path)
 
 try:
@@ -463,22 +459,4 @@
     # file = 'E:/Data/2019/09/20190910/PulsedMeasurement\mfl_n_sweeps=500_B=2.35MHz.23/20190910-1338-41_MFL_irq_driven_mfl_raw.pkl'
     # mes =  Tk_file.load_seperate_thread_results(file)
     # mes.get_total_times()
-    # mes.calc_sensitivity()
-
-    fname = r"E:\\Data\\2022\\04\\20220414\\PulsedMeasurement\\dummy_tomography_tests\\single_qubit\\20220414-1356-06_tomography_parameters.dat"
-    mes = Tk_file.load_param_file(fname)
-
-    inpath = r"E:\Data\2022\02\20220224\PulsedMeasurement\nv_20220221_2_1q_tomography_test"
-
-    filter_strs = ['pulsed_measurement', '.dat']
-    # filter_strs += ['rabi']
-
-    fnames = Tk_file.list_mult_pulsed_mes(inpath, filter_strs=filter_strs, incl_subdir=True)
-
-    p_raw = []
-    for f in fnames:
-        # p_i = Tk_file.load_pulsed_metadata(f)
-        # p_i = {**p_i, **{'file': f, 'data':Tk_file.load_pulsed_result(f)['data']}}
-        # p_i = Tk_file.load_pulsed_result(f)
-        p_i = Tk_file.load_pulsed_result(f)
-        p_raw.append(p_i)+    # mes.calc_sensitivity()