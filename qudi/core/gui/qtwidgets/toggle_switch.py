--- conflicted
+++ resolved
@@ -86,18 +86,21 @@
             self._thumb_colors = (palette.light(), palette.highlightedText())
             self._text_colors = (palette.text().color(), palette.highlightedText().color())
             self._track_opacity = 1
-<<<<<<< HEAD
-        self._text_font = QtGui.QFont()
-        # self._text_font.setBold(True)
-        self._text_font.setPixelSize(min(1.5 * self._track_radius, max_font_size))
-=======
->>>>>>> 8163f6c7
 
         # property value for current thumb position
         self._thumb_position = self._thumb_origin
 
         # Connect notifier signal
         self.clicked.connect(self._notify_state_change)
+
+        # set up the animation
+        self._slider_animation = QtCore.QPropertyAnimation(self, b'thumb_position', self)
+        self._slider_animation.finished.connect(self._finish_animation)
+
+    @QtCore.Slot()
+    def _finish_animation(self):
+        if self._thumb_position != self._thumb_end:
+            self.setChecked(self.isChecked())
 
     def _refresh_size_hint(self):
         metrics = QtGui.QFontMetrics(self.font())
@@ -117,16 +120,6 @@
         self._size_hint = QtCore.QSize(width, height)
         self.setMinimumSize(self._size_hint)
 
-<<<<<<< HEAD
-        # set up the animation
-        self._slider_animation = QtCore.QPropertyAnimation(self, b'thumb_position', self)
-        self._slider_animation.finished.connect(self._finish_animation)
-
-    @QtCore.Slot()
-    def _finish_animation(self):
-        if self._thumb_position != self._thumb_end:
-            self.setChecked(self.isChecked())
-=======
     def _refresh_text_scale(self):
         if not self._display_text:
             self._current_text_width = 0
@@ -186,7 +179,6 @@
     def _notify_state_change(self):
         state = self.current_state
         self.sigStateChanged.emit(state if isinstance(state, str) else '')
->>>>>>> 8163f6c7
 
     @property
     def current_state(self):
