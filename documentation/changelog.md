--- conflicted
+++ resolved
@@ -4,11 +4,8 @@
 
 Changes/New features:
 
-<<<<<<< HEAD
+* Added support for Opal Kelly XEM6310-LX45 devices to HardwareSwitchFpga hardware module.
 * splitting up the huge hardware file of the ni card as preparation to reworking the scanner interface 
-=======
-* Added support for Opal Kelly XEM6310-LX45 devices to HardwareSwitchFpga hardware module.
->>>>>>> 24f2f6db
 * Newport CONEX-AGP piezo stage motor module.
 * Sequence Generator checks the step constraint and adds and idle block if necessary.
 * Save_logic now expands environment variables in the configured data path (e.g. $HOME under Unix or $HOMEPATH under Windows)
