--- conflicted
+++ resolved
@@ -24,14 +24,11 @@
 
 import numpy as np
 from scipy.special import gammaln, xlogy
-<<<<<<< HEAD
 from ._general import FitModelBase, estimator, smooth_data, sort_check_data
-=======
-from ._general import FitModelBase, estimator, smooth_data
-from ._general import sort_check_data
->>>>>>> 427aab5f
 from ._peak_helpers import estimate_double_peaks
 from .gaussian import multiple_gaussian
+
+__all__ = ('DoublePoissonian', 'Poissonian', 'multiple_poissonian')
 
 
 def multiple_poissonian(x, mus, amplitudes):
