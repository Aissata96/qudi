# -*- coding: utf-8 -*-

"""
This file contains item delegates for the pulse editor QTableView/model.

Qudi is free software: you can redistribute it and/or modify
it under the terms of the GNU General Public License as published by
the Free Software Foundation, either version 3 of the License, or
(at your option) any later version.

Qudi is distributed in the hope that it will be useful,
but WITHOUT ANY WARRANTY; without even the implied warranty of
MERCHANTABILITY or FITNESS FOR A PARTICULAR PURPOSE.  See the
GNU General Public License for more details.

You should have received a copy of the GNU General Public License
along with Qudi. If not, see <http://www.gnu.org/licenses/>.

Copyright (c) the Qudi Developers. See the COPYRIGHT.txt file at the
top-level directory of this distribution and at <https://github.com/Ulm-IQO/qudi/>
"""

from qtpy import QtCore, QtGui
from gui.pulsed.pulsed_custom_widgets import DigitalChannelsWidget, AnalogParametersWidget
from qtwidgets.scientific_spinbox import ScienDSpinBox


class SpinBoxItemDelegate(QtGui.QStyledItemDelegate):
    """
    """
    editingFinished = QtCore.Signal()

    def __init__(self, parent, item_dict, data_access_role=QtCore.Qt.DisplayRole):
        """
        @param QWidget parent: the parent QWidget which hosts this child widget
        @param dict item_dict:  dict with the following keys which give informations about the
                                current viewbox: 'unit', 'init_val', 'min', 'max', 'view_stepsize',
                                                 'dec', 'unit_prefix'
        """
        super().__init__(parent)
        self.item_dict = item_dict
        self._access_role = data_access_role
        return

    def createEditor(self, parent, option, index):
        """
        Create for the display and interaction with the user an editor.

        @param QtGui.QWidget parent: The parent object (probably QTableView)
        @param QtGui.QStyleOptionViewItemV4 option: This is a setting option which you can use for
                                                    style configuration.
        @param QtCore.QModelIndex index: That index will be passed by the model object of the
                                         QTableView to the delegated object. This index contains
                                         information about the selected current cell.

        An editor can be in principle any QWidget, which you want to use to display the current
        (model-)data. Therefore the editor is like a container, which handles the passed entries
        from the user interface and should save the data to the model object of the QTableWidget.
        The setEditorData function reads data from the model.

        Do not save the created editor as a class variable! This consumes a lot of unneeded memory.
        It is way better to create an editor if it is needed. The inherent function closeEditor()
        of QStyledItemDelegate takes care of closing and destroying the editor for you, if it is not
        needed any longer.
        """
        editor = QtGui.QSpinBox(parent=parent)
        editor.setMinimum(self.item_dict['min'])
        editor.setMaximum(self.item_dict['max'])
        editor.setGeometry(option.rect)
        editor.editingFinished.connect(self.commitAndCloseEditor)
        return editor

    def commitAndCloseEditor(self):
        editor = self.sender()
        self.commitData.emit(editor)
        # self.closeEditor.emit(editor)
        self.editingFinished.emit()
        return

    def sizeHint(self):
        return QtCore.QSize(90, 50)

    def setEditorData(self, editor, index):
        """
        Set the display of the current value of the used editor.

        @param ScienDSpinBox editor: QObject which was created in createEditor function,
                                     here a ScienDSpinBox.
        @param QtCore.QModelIndex index: explained in createEditor function.

        This function converts the passed data to an value, which can be
        understood by the editor.
        """
        data = index.data(self._access_role)
        if not isinstance(data, int):
            data = self.item_dict['init_val']
        editor.blockSignals(True)
        editor.setValue(data)
        editor.blockSignals(False)
        return

    def setModelData(self, editor, model, index):
        """
        Save the data of the editor to the model.

        @param ScienDSpinBox editor: QObject which was created in createEditor function,
                                                here a ScienDSpinBox.
        @param QtCore.QAbstractTableModel model: That is the object which contains the data model.
        @param QtCore.QModelIndex index: explained in createEditor function.

        Before the editor is destroyed the current selection should be saved in the underlying data
        model. The setModelData() function reads the content of the editor, and writes it to the
        model. Furthermore here the postprocessing of the data can happen, where the data can be
        manipulated for the model.
        """
        data = editor.value()
        # write the data to the model:
        model.setData(index, data, self._access_role)
        return

    def paint(self, painter, option, index):
        painter.save()
        r = option.rect
        painter.translate(r.topLeft())
        widget = QtGui.QSpinBox()
        widget.setMinimum(self.item_dict['min'])
        widget.setMaximum(self.item_dict['max'])
        widget.setGeometry(r)
        widget.setValue(index.data(self._access_role))
        widget.render(painter)
        painter.restore()


class ScienDSpinBoxItemDelegate(QtGui.QStyledItemDelegate):
    """
    """
    editingFinished = QtCore.Signal()

    def __init__(self, parent, item_dict, data_access_role=QtCore.Qt.DisplayRole):
        """
        @param QWidget parent: the parent QWidget which hosts this child widget
        @param dict item_dict:  dict with the following keys which give informations about the
                                current viewbox: 'unit', 'init_val', 'min', 'max'
        """
        super().__init__(parent)
        self.item_dict = item_dict
        self._access_role = data_access_role
        # Note, the editor used in this delegate creates the unit prefix by
        # itself, therefore no handling for that is implemented.
        return

    def createEditor(self, parent, option, index):
        """
        Create for the display and interaction with the user an editor.

        @param QtGui.QWidget parent: The parent object (probably QTableView)
        @param QtGui.QStyleOptionViewItemV4 option: This is a setting option which you can use for
                                                    style configuration.
        @param QtCore.QModelIndex index: That index will be passed by the model object of the
                                         QTableView to the delegated object. This index contains
                                         information about the selected current cell.

        An editor can be in principle any QWidget, which you want to use to display the current
        (model-)data. Therefore the editor is like a container, which handles the passed entries
        from the user interface and should save the data to the model object of the QTableWidget.
        The setEditorData function reads data from the model.

        Do not save the created editor as a class variable! This consumes a lot of unneeded memory.
        It is way better to create an editor if it is needed. The inherent function closeEditor()
        of QStyledItemDelegate takes care of closing and destroying the editor for you, if it is not
        needed any longer.
        """
        editor = ScienDSpinBox(parent=parent)
        editor.setMinimum(self.item_dict['min'])
        editor.setMaximum(self.item_dict['max'])
<<<<<<< HEAD
        editor.setValue(self.item_dict['init_val'])
        editor.setDecimals(6, False)
        # editor.setSuffix(self.item_dict['unit'])
        # editor.installEventFilter(self)
        # editor.setFixedWidth(75)
        # editor.setFixedHeight(50)
=======
        editor.precision = 6
        editor.setGeometry(option.rect)
>>>>>>> 4656d4a7
        editor.editingFinished.connect(self.commitAndCloseEditor)
        return editor

    def commitAndCloseEditor(self):
        editor = self.sender()
        self.commitData.emit(editor)
        # self.closeEditor.emit(editor)
        self.editingFinished.emit()
        return

    def sizeHint(self):
        return QtCore.QSize(90, 50)

    def setEditorData(self, editor, index):
        """
        Set the display of the current value of the used editor.

        @param ScienDSpinBox editor: QObject which was created in createEditor function,
                                     here a ScienDSpinBox.
        @param QtCore.QModelIndex index: explained in createEditor function.

        This function converts the passed data to an value, which can be
        understood by the editor.
        """
        data = index.data(self._access_role)
        if not isinstance(data, float):
            data = self.item_dict['init_val']
        editor.blockSignals(True)
        editor.setValue(data)
        editor.blockSignals(False)
        return

    def setModelData(self, editor, model, index):
        """
        Save the data of the editor to the model.

        @param ScienDSpinBox editor: QObject which was created in createEditor function,
                                                here a ScienDSpinBox.
        @param QtCore.QAbstractTableModel model: That is the object which contains the data model.
        @param QtCore.QModelIndex index: explained in createEditor function.

        Before the editor is destroyed the current selection should be saved in the underlying data
        model. The setModelData() function reads the content of the editor, and writes it to the
        model. Furthermore here the postprocessing of the data can happen, where the data can be
        manipulated for the model.
        """
        data = editor.value()
        # write the data to the model:
        model.setData(index, data, self._access_role)
        return

    def paint(self, painter, option, index):
        painter.save()
        r = option.rect
        painter.translate(r.topLeft())
        widget = ScienDSpinBox()
<<<<<<< HEAD
        widget.setDecimals(6, False)
        # widget.setSuffix(self.item_dict['unit'])
=======
        widget.precision = 6
>>>>>>> 4656d4a7
        widget.setGeometry(r)
        widget.setValue(index.data(self._access_role))
        widget.render(painter)
        painter.restore()


class ComboBoxItemDelegate(QtGui.QStyledItemDelegate):
    """
    """
    editingFinished = QtCore.Signal()

    def __init__(self, parent, item_list, data_access_role=QtCore.Qt.DisplayRole,
                 size=QtCore.QSize(80, 50)):
        super().__init__(parent)
        self._item_list = item_list
        self._access_role = data_access_role
        self._size = size
        return

    def createEditor(self, parent, option, index):
        """
        Create for the display and interaction with the user an editor.

        @param QtGui.QWidget parent: The parent object (probably QTableView)
        @param QtGui.QStyleOptionViewItemV4 option: This is a setting option which you can use for
                                                    style configuration.
        @param QtCore.QModelIndex index: That index will be passed by the model object of the
                                         QTableView to the delegated object. This index contains
                                         information about the selected current cell.

        An editor can be in principle any QWidget, which you want to use to display the current
        (model-)data. Therefore the editor is also a container, which handles the passed entries
        from the user interface and should save the data in the model object of the QTableWidget.

        Do not save the created editor as a class variable! This consumes a lot of unneeded memory.
        It is way better to create an editor if it is needed. The inherent function closeEditor()
        of QStyledItemDelegate takes care of closing and destroying the editor for you, if it is not
        needed any longer.
        """
        widget = QtGui.QComboBox(parent)
        widget.addItems(self._item_list)
        widget.setGeometry(option.rect)
        widget.currentIndexChanged.connect(self.commitAndCloseEditor)
        return widget

    def commitAndCloseEditor(self):
        editor = self.sender()
        self.commitData.emit(editor)
        # self.closeEditor.emit(editor)
        self.editingFinished.emit()
        return

    def sizeHint(self):
        return self._size

    def setEditorData(self, editor, index):
        """
        Set the display of the current value of the used editor.

        @param QComboBox editor: QObject which was created in createEditor function,
                                 here a QCombobox.
        @param QtCore.QModelIndex index: explained in createEditor function.
        """
        data = index.data(self._access_role)
        combo_index = editor.findText(data)
        editor.blockSignals(True)
        editor.setCurrentIndex(combo_index)
        editor.blockSignals(False)
        return

    def setModelData(self, editor, model, index):
        """
        Save the data of the editor to the model.

        @param QComboBox editor: QObject which was created in createEditor function,
                                 here a QCombobox.
        @param QtCore.QAbstractTableModel model: That is the object which contains the data model.
        @param QtCore.QModelIndex index: explained in createEditor function.

        Before the editor is destroyed the current selection should be saved in the data model.
        The setModelData() function reads the content of the editor, and writes it to the model.
        Furthermore here the postprocessing of the data can happen, where the data can be
        manipulated for the model.
        """
        data = editor.currentText()
        model.setData(index, data, self._access_role)
        return

    def paint(self, painter, option, index):
        painter.save()
        r = option.rect
        painter.translate(r.topLeft())
        widget = QtGui.QComboBox()
        widget.addItem(index.data(self._access_role))
        widget.setGeometry(r)
        widget.render(painter)
        painter.restore()


class DigitalStatesItemDelegate(QtGui.QStyledItemDelegate):
    """
    """
    editingFinished = QtCore.Signal()

    def __init__(self, parent, data_access_role=QtCore.Qt.DisplayRole):

        super().__init__(parent)
        self._access_role = data_access_role
        return

    def createEditor(self, parent, option, index):
        """
        Create for the display and interaction with the user an editor.

        @param QtGui.QWidget parent: The parent object, here QTableWidget
        @param QtGui.QStyleOptionViewItemV4 option: This is a setting option which you can use
                                                    for style configuration.
        @param QtCore.QModelIndex index: That index will be passed by the model object of the
                                         QTableWidget to the delegated object. This index contains
                                         information about the selected current cell.

        An editor can be in principle any QWidget, which you want to use to display the current
        (model-)data. Therefore the editor is also a container, which handles the passed entries
        from the user interface and should save the data in the model object of the QTableWidget.

        Do not save the created editor as a class variable! This consumes a lot of unneeded memory.
        It is way better to create an editor if it is needed. The inherent function closeEditor()
        of QStyledItemDelegate takes care of closing and destroying the editor for you, if it is not
        needed any longer.
        """
        editor = DigitalChannelsWidget(parent, list(index.data(self._access_role)))
        editor.setData(index.data(self._access_role))
        editor.stateChanged.connect(self.commitAndCloseEditor)
        return editor

    def commitAndCloseEditor(self):
        editor = self.sender()
        self.commitData.emit(editor)
        # self.closeEditor.emit(editor)
        self.editingFinished.emit()
        return

    def sizeHint(self, option, index):
        widget = DigitalChannelsWidget(None, list(index.data(self._access_role)))
        return widget.sizeHint()

    def setEditorData(self, editor, index):
        """
        Set the display of the current value of the used editor.

        @param DigitalChannelsWidget editor: QObject which was created in createEditor function,
                                             here a DigitalChannelsWidget.
        @param QtCore.QModelIndex index: explained in createEditor function.

        This function converts the passed data to an value, which can be understood by the editor.
        """
        data = index.data(self._access_role)
        editor.blockSignals(True)
        editor.setData(data)
        editor.blockSignals(False)
        return

    def setModelData(self, editor, model, index):
        """
        Save the data of the editor to the model.

        @param DigitalChannelsWidget editor: QObject which was created in createEditor function,
                                             here a DigitalChannelsWidget.
        @param QtCore.QAbstractTableModel model: That is the object which contains the data model.
        @param QtCore.QModelIndex index: explained in createEditor function.

        Before the editor is destroyed the current selection should be saved in the underlying data
        model. The setModelData() function reads the content of the editor, and writes it to the
        model. Furthermore here the postprocessing of the data can happen, where the data can be
        manipulated for the model.
        """
        data = editor.data()
        model.setData(index, data, self._access_role)
        return

    def paint(self, painter, option, index):
        painter.save()
        r = option.rect
        painter.translate(r.topLeft())
        widget = DigitalChannelsWidget(None, list(index.data(self._access_role)))
        widget.setData(index.data(self._access_role))
        widget.render(painter)
        painter.restore()


class AnalogParametersItemDelegate(QtGui.QStyledItemDelegate):
    """
    """
    editingFinished = QtCore.Signal()

    def __init__(self, parent, data_access_roles=None):
        super().__init__(parent)
        if data_access_roles is None:
            self._access_role = [QtCore.Qt.DisplayRole, QtCore.Qt.DisplayRole]
        else:
            self._access_role = data_access_roles

    def createEditor(self, parent, option, index):
        """
        Create for the display and interaction with the user an editor.

        @param QtGui.QWidget parent: The parent object, here QTableWidget
        @param QtGui.QStyleOptionViewItemV4 option: This is a setting option which you can use
                                                    for style configuration.
        @param QtCore.QModelIndex index: That index will be passed by the model object of the
                                         QTableWidget to the delegated object. This index contains
                                         information about the selected current cell.

        An editor can be in principle any QWidget, which you want to use to display the current
        (model-)data. Therefore the editor is also a container, which handles the passed entries
        from the user interface and should save the data in the model object of the QTableWidget.

        Do not save the created editor as a class variable! This consumes a lot of unneeded memory.
        It is way better to create an editor if it is needed. The inherent function closeEditor()
        of QStyledItemDelegate takes care of closing and destroying the editor for you, if it is not
        needed any longer.
        """
        parameters = index.data(self._access_role[0]).params
        editor = AnalogParametersWidget(parent, parameters)
        editor.setData(index.data(self._access_role[1]))
        editor.editingFinished.connect(self.commitAndCloseEditor)
        return editor

    def commitAndCloseEditor(self):
        editor = self.sender()
        self.commitData.emit(editor)
        # self.closeEditor.emit(editor)
        self.editingFinished.emit()
        return

    def sizeHint(self, option, index):
        parameters = index.data(self._access_role[0]).params
        widget = AnalogParametersWidget(None, parameters)
        return widget.sizeHint()

    def setEditorData(self, editor, index):
        """
        Set the display of the current value of the used editor.

        @param AnalogParametersWidget editor: QObject which was created in createEditor function,
                                              here a AnalogParametersWidget.
        @param QtCore.QModelIndex index: explained in createEditor function.

        This function converts the passed data to an value, which can be understood by the editor.
        """
        data = index.data(self._access_role[1])
        editor.blockSignals(True)
        editor.setData(data)
        editor.blockSignals(False)
        return

    def setModelData(self, editor, model, index):
        """
        Save the data of the editor to the model.

        @param AnalogParametersWidget editor: QObject which was created in createEditor function,
                                              here a AnalogParametersWidget.
        @param QtCore.QAbstractTableModel model: That is the object which contains the data model.
        @param QtCore.QModelIndex index: explained in createEditor function.

        Before the editor is destroyed the current selection should be saved in the underlying data
        model. The setModelData() function reads the content of the editor, and writes it to the
        model. Furthermore here the postprocessing of the data can happen, where the data can be
        manipulated for the model.
        """
        data = editor.data()
        model.setData(index, data, self._access_role[1])
        return

    def paint(self, painter, option, index):
        painter.save()
        r = option.rect
        painter.translate(r.topLeft())
        parameters = index.data(self._access_role[0]).params
        widget = AnalogParametersWidget(None, parameters)
        widget.setData(index.data(self._access_role[1]))
        widget.render(painter)
        painter.restore()<|MERGE_RESOLUTION|>--- conflicted
+++ resolved
@@ -173,17 +173,8 @@
         editor = ScienDSpinBox(parent=parent)
         editor.setMinimum(self.item_dict['min'])
         editor.setMaximum(self.item_dict['max'])
-<<<<<<< HEAD
-        editor.setValue(self.item_dict['init_val'])
-        editor.setDecimals(6, False)
-        # editor.setSuffix(self.item_dict['unit'])
-        # editor.installEventFilter(self)
-        # editor.setFixedWidth(75)
-        # editor.setFixedHeight(50)
-=======
         editor.precision = 6
         editor.setGeometry(option.rect)
->>>>>>> 4656d4a7
         editor.editingFinished.connect(self.commitAndCloseEditor)
         return editor
 
@@ -240,12 +231,7 @@
         r = option.rect
         painter.translate(r.topLeft())
         widget = ScienDSpinBox()
-<<<<<<< HEAD
-        widget.setDecimals(6, False)
-        # widget.setSuffix(self.item_dict['unit'])
-=======
         widget.precision = 6
->>>>>>> 4656d4a7
         widget.setGeometry(r)
         widget.setValue(index.data(self._access_role))
         widget.render(painter)
