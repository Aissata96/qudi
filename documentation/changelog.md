# Changelog {#changelog}

## Pre-release

Changes/New features:

* All modules use new connector style where feasible.
* Bug fix for POI manager was losing active POI when moving crosshair in confocal
* Added a how-to-get-started guide to the documentation
* Bug fixes and improvements for the scientific SpinBox introduced in v0.9 
* POI manager keeps POIs as StatusVar across restarts and fixes to distance measurement
* Various stability improvements and minor bug fixes
<<<<<<< HEAD
* Refined pid interfaces in sub interfaces with inheritance
* Added a camera interface with logic and basic GUI
* Added a hardware module for Thorlabs camera
* Added a hardware module for Andor Newton spectrometer camera for camera, spectro, and setpoint of temperature
* Added a general multi axis piezo stepper interface
* Added a hardware module for attocube piezzo steppers
* Added logo_qudi.ico for Windows shortcut
=======
* Update conda environment to more recent versions of packages
* Fix installation procedure for the conda environment in windows by using powershell in the cmd and catch with that potential exceptions (e.g. if conda environment is not present).
* Added .ico image to make a desktop shortcut on Windows with explanation in the documentation
* Added a how-to-participate guide to the documentation
* Added installation options guide to the documentation
* A lot of smaller fixes to the spectrometer (WinSpec) -> this also modifies the connectors in the default config
* Added fitting to the spectrometer
* Bug fixes and support for SMD12 laser controller
* New hardware file for Microwave source - Anritsu MG3691C has been added.
* Add separate conda environments for windows 7 32bit, windows 7 64bit, and windows 10 64bit. 
* Extend the windows installation procedure of the conda environment for qudi. The conda environments is selected automatically for the correct windows version and the appropriate environment file is taken.
* Rewrite the documentation for required python packages for Qudi and mention instead the installation procedure, how to create manually a python environment for qudi.
* **Pulsed 3.0:**\
    _A truckload of changes regarding all pulsed measurement related modules_
    * Bug fix for waveform generation larger than ~2 GSamples
    * Added chirp function to available analog shapes in pulsed measurements
    * Tab order in pulsed measurement GUI is now more useful
    * Added delta plot of alternating sequence in the pulsed analysis window (including errorbars)
    * Bug fix for pulsed extraction window where zooming caused InfiteLines to disappear and a 
    switch in lines caused negative width
    * Bug fix for pulsed measurements with large photon count numbers (`numpy.int32` vs. 
    `numpy.int64`)
    * Pulsed related logic modules have been moved to `<main_dir>/logic/pulsed`
    * Graphical editors for `PulseBlock`, `PulseBlockEnsemble` and `PulseSequence` instance 
    generation are now implemented according to the _Qt_ model/view concept. Several delegates and 
    custom widgets needed by the editors can be found in `<main_dir>/gui/pulsed`. The editors 
    (_QTableView_) and corresponding models (_QAbstractTableModel_) can be found in 
    `pulse_editors.py`.
    * Several GUI tweaks and clean-ups for all tabs of `PulsedMeasurementGui`
    * Removal of several "logic components" from GUI module
    * `SequenceGeneratorLogic` is now fully responsible for controlling the pulse generator hardware.
    `PulsedMeasurementLogic` also has access to the pulse generator but only to start/stop it.
    `samples_write_methods.py` became obsolete and will be removed once all hardware modules 
    implement waveform/sequence generation on their own.
    * The purpose of `PulsedMasterLogic` is now mainly to decouple function calls to 
    `SequenceGeneratorLogic` and `PulsedMeasurementLogic` via signals. Due to the very diverse 
    usage of the pulsed modules in a combination of custom scripts together with the GUI this is 
    a crucial feature to ensure safe threading.
    * Pulser hardware interface has been changed. The pulser hardware module is now fully 
    responsible for waveform and sequence generation on the device. The `SequenceGeneratorLogic` 
    now only calculates the analog and digital samples and hands them over to the hardware module 
    to be written to the device. This makes it more flexible since no in-depth knowledge about the 
    hardware specific memory/file management is needed in the logic making the interface more 
    generic. Makes it easier to create new pulse generator modules as long as the hardware can be 
    abstracted to a waveform/sequence terminology.
    * Adapted pulse generator modules to new pulser interface.
    * All groups of settings in pulsed logic modules are now represented as dictionaries improving 
    flexibility as well as minimizing necessary code changes when adding new features.
    * Most parameter sets in `PulsedMeasurementLogic` and `SequenceGeneratorLogic` are now 
    properties of the respective module. `PulsedMasterLogic` also provides an interface to all those 
    properties.
    * Dynamic import of pulse analysis and pulse extraction methods now realized through helper 
    class instances held by `PulsedMeasurementLogic`. For detailed information about adding 
    methods, please see `how_to_add_analysis_methods.md` and `how_to_add_extraction_methods.md`
    * Dynamic import of predefined methods now realized through helper class instance held by 
    `SequenceGeneratorLogic`. For detailed information about adding methods, please see 
    `how_to_add_predefined_methods.md`
    * Dynamic import of sampling function definitions (analog waveform shapes) handled by class 
    `SamplingFunctions` and will be refreshed upon activation of `SequenceGeneratorLogic`. For 
    detailed information about adding functions, please see `how_to_add_sampling_functions.md`
    * Alternative plot data will now always be saved if available
    * Automatic setting of parameters in pulsed analysis tab (invoke settings) will only be possible
    for ensembles/sequences generated by predefined methods (instances must have fully populated 
    `measurement_information` dictionary) NOT for ensembles/sequences created or edited by the table
    editors.
    * Each `PulseBlockEnsemble` and `PulseSequence` instance will have a dictionary attribute called
    `sampling_information` which will be populated during waveform/sequence creation. It provides 
    information about the "real life" realization of the waveform/sequence like the actual length of
    each `PulseBlockElement` in integer time bins or the times at which transitions of digital 
    channels occur. It will also contain the set of pulse genrator settings used during sampling 
    (e.g. sample_rate, activation_config etc.).
    When the respective pulser assets (waveforms and sequences) get deleted from the device, this 
    dictionary will be emptied to indicate that the asset has not yet been sampled.
    This will only work if you delete waveforms/sequences on the device via qudi commands or upon a 
    restart of qudi. Hardware assets directly deleted by hand can lead to faulty behaviour of the 
    pulsed measurement modules.
    * Pulse analysis and extraction methods now have read-only access to the entire 
    `PulsedMeasurementLogic` allowing to implement more sophisticated methods that need in-depth 
    information about the running waveform.
    * Predefined methods now have read-only access to the entire `SequenceGeneratorLogic`
    * Pulsed object instances (blocks, ensembles, sequences) are serialized to a directory that can 
    be changed via ConfigOption. Each instance is a separate file so it is easier to manage a large 
    number of instances. In the future these instances need to be saved as StatusVars
    * New dialog box for pulse generator hardware settings. Previously the settings were located 
    directly in a tab of the PulsedMainGUI. Also added voltage settings for digital and analog 
    channels that were missing in the GUI before. 
    * Lots of smaller changes to improve programming flexibility and robustness against users
    
>>>>>>> 5820c407

Config changes:
* **All** pulsed related logic module paths need to be changed because they have been moved in the logic
subfolder "pulsed". As an example instead of
    ```
    module.Class: 'pulsed_master_logic.PulsedMasterLogic'
    ```
    it should be now
    ```
    module.Class: 'pulsed.pulsed_master_logic.PulsedMasterLogic'
    ```
* `PulseExtractionLogic` and `PulseAnalysisLogic` are no qudi logic modules anymore and must be 
removed from the config. Also remember to remove them from the "connect" section of all other 
modules (probably just `PulsedMeasurementLogic`).

* The connection to `SaveLogic` has been removed from `PulsedMeasurementGui` and thus needs to be 
removed from the "connect" section in the config. So the GUI entry in the config should look 
somewhat like:
    ```
    pulsedmeasurement:
        module.Class: 'pulsed.pulsed_maingui.PulsedMeasurementGui'
        connect:
            pulsedmasterlogic: 'pulsedmasterlogic'
    ```
    
* The connectors and ConfigOptions for `SequenceGeneratorLogic` have changed. The new config should 
look somewhat like:
    ```
    sequencegeneratorlogic:
        module.Class: 'pulsed.sequence_generator_logic.SequenceGeneratorLogic'
        assets_storage_path: 'C:/Users/username/saved_pulsed_assets'  # optional
        additional_predefined_methods_path: 'C:\\Custom_dir'  # optional
        additional_sampling_functions_path: 'C:\\Custom_dir'  # optional
        connect:
            pulsegenerator: 'mydummypulser'
    ```
    Essentially "additional_predefined_methods_path" and "additional_sampling_functions_path" only 
    need to be specified when you want to import sampling functions or predefined methods from an 
    additional directory other than the default directories situated in qudi.logic.pulsed.
    "assets_storage_path" is the directory where the object instances for blocks, ensembles and 
    sequences are saved to. If not specified this directory will default to a subfolder in the home 
    directory.

* The connectors and ConfigOptions for `PulsedMeasurementLogic` have changed. The new config should 
look somewhat like:
    ```
    pulsedmeasurementlogic:
        module.Class: 'pulsed.pulsed_measurement_logic.PulsedMeasurementLogic'
        raw_data_save_type: 'text'  # optional
        additional_extraction_path: 'C:\\Custom_dir'  # optional
        additional_analysis_path: 'C:\\Custom_dir'  # optional
        connect:
            fastcounter: 'mydummyfastcounter'
            pulsegenerator: 'mydummypulser'
            fitlogic: 'fitlogic'
            savelogic: 'savelogic'
            microwave: 'microwave_dummy'
    ```
    Essentially "additional_extraction_path" and "additional_analysis_path" only need to be 
    specified when you want to import sampling functions or predefined methods from an additional 
    directory other than the default directories situated in qudi.logic.pulsed.
* The fitting has been added to the spectrometer logic module. You need to connect the FitLogic to 
the SpectrometerLogic module like:
    ```
    spectrumlogic: 
    module.Class: 'spectrum.SpectrumLogic' 
    connect: 
        spectrometer: 'myspectrometer' 
        savelogic: 'savelogic' 
        odmrlogic: 'odmrlogic' 
        fitlogic: 'fitlogic'
    ```

## Release 0.9
Released on 6 Mar 2018
Available at https://github.com/Ulm-IQO/qudi/releases/tag/v0.9

Changes/New features:

* Huge amount of small and medium sized bug fixes and usability/stability improvements
* Replaced scientific SpinBoxes with a new implementation that is more powerful and does not use pyqtgraph
* Fixed Python crash upon closing qudi which was related to saving images with matplotlib (Windows)
* Added hardware module to control _Coherent OBIS_ lasers
* Manager GUI now properly reflects the state of each module
* Full multichannel support for slow counting / confocal / ODMR
* Moved to fysom v2.1.4
* Module base classes now nest fysom state machine in `module_state` instead of subclassing it. The current state is accessible via `module_state.current` or `module_state()`
* Changed the sampling algorithm for waveforms. Formerly each `PulseBlockElement` was sampled to match the specified length as closely as possible. Now the ideal time on which a transition between elements should occur is matched to a global quantized timeline. The sampled waveform length will now not deviate more than one timebin from the ideal length. However ideally identical elements can slightly vary (1 bin) in length throughout the entire waveform. This should lead in general to better results since the overall definition of the waveform is more closely matched to a quantized timeline
* Commonly used parameters in pulsed measurements are now shared for all predefined methods (less input widgets / clean UI). Each `generate_*` method still needs all parameters but input widgets are reused by name. Available names are:
  ```
  ['mw_channel', 
   'gate_count_channel', 
   'sync_trig_channel', 
   'mw_amp', 
   'mw_freq', 
   'channel_amp', 
   'delay_length', 
   'wait_time', 
   'laser_length', 
   'rabi_period']
  ```
* Generalized APT motor stages class (multi-axis support via config)
* Simple digital channel based switch on/off capability added to `hardware/ni_card.py`
* _National Instruments X series_ card hardware module renamed from `ni_card.py` to `national_instruments_x_series.py`
* `qudikernel.py` moved to core
* Listening address and port of qudi can now be changed in config (default: localhost)
* Analog signal input (for PDMR measurements) now supported for slow counter/confocal/ODMR (see config changes)
* Use of rpyc became optional (does not need to be installed if no remote module capability is needed)
* Mayor cleanup/overhaul of the `microwave_interface.py` and adaption of all affected modules (hardware/logic)



Config changes:
 * New remote server declaration (old one working but deprecated):
  ```
  [global]
  module_server:
      address: ''
      port: 12345
      certfile: 'filename.cert'
      keyfile: 'filename.key'
  ```

 * New full example config for `national_instruments_x_series.py`:
 ```
 mynicard:
     module.Class: 'national_instruments_x_series.NationalInstrumentsXSeries'
     clock_channel: '/Dev1/Ctr0'
     scanner_clock_channel: '/Dev1/Ctr2'
     photon_sources:
         - '/Dev1/PFI8'
         - '/Dev1/PFI9'
     counter_channels:
         - '/Dev1/Ctr1'
     counter_ai_channels:  # optional
         - '/Dev1/AI1'
     scanner_counter_channels:
         - '/Dev1/Ctr3'
     scanner_ai_channels:  # optional
         - '/Dev1/AI0'
     scanner_ao_channels:
         - '/Dev1/AO0'
         - '/Dev1/AO1'
         - '/Dev1/AO2'
         - '/Dev1/AO3'
     scanner_position_ranges:
         - [0e-6, 200e-6]
         - [0e-6, 200e-6]
         - [-100e-6, 100e-6]
         - [-10, 10]
     scanner_voltage_ranges:
         - [-10, 10]
         - [-10, 10]
         - [-10, 10]
         - [-10, 10]
     default_samples_number: 10
     default_clock_frequency: 100
     default_scanner_clock_frequency: 100
     gate_in_channel: '/Dev1/PFI9'
     counting_edge_rising: True
     odmr_trigger_channel: '/Dev1/PFI15'
 ```

## Release 0.8

Released on 2 Mar 2017.
Available at https://github.com/Ulm-IQO/qudi/releases/tag/v0.8

Caution: fits need to be configured in the respective settings dialog and
may not include printed results or may be just broken.
If you find a defective fit, consider fixing it and submitting a pull request.

Changes/New features:

 * The Qudi paper was published: http://doi.org/10.1016/j.softx.2017.02.001
 * Move everything to Qt5 only (no more Qt4 support) and pyqtgraph 0.10.0
 * Re-usable/configurable fit GUI components
 * Scienific notation input for PID GUI
 * Support for [Extensions](@ref extensions) (out-of-tree modules) 
 * Removed the fysom event parameter (usually called e) from on_activae and on_deactivate functions
 * Swabian Instruments TimeTagger / PulseStreamer hardware modules
 * Much faster savelogic
 * Remove 'Out' connectors, connection is now by module name only
 * Pulse analysis supports multiple methods
 * Predefined pulse sequences can now be imported from a custom path 
 (in addition to /logic/predefined_methods)
 * Module loading and unloading now definitely happens in the correct order
 * Locked modules are only deactivated after prompting the user

Config changes:
 * New optional parameter "additional_methods_dir" for SequenceGeneratorLogic
 * No more 'Out' connectors:

 Old style, produces lots of warnings:
 
 logic:
    counter:
        module.Class: 'counter_logic.CounterLogic'
        connect:
            counter1: 'mynicard.counter'
            savelogic: 'savelogic.savelogic'
    save:
        module.Class: 'save_logic.SaveLogic'
        win_data_directory: 'C:/Data'
        unix_data_directory: 'Data/'

 New style:
 
 logic:
    counter:
        module.Class: 'counter_logic.CounterLogic'
        connect:
            counter1: 'mynicard'
            savelogic: 'save'
    save:
        module.Class: 'save_logic.SaveLogic'
        win_data_directory: 'C:/Data'
        unix_data_directory: 'Data/'


## Release 0.7

Released on 01 Feb 2017.
Available at https://github.com/Ulm-IQO/qudi/releases/tag/v0.7 .

Changes/New features:

 * Overhaul of most used hardware modules, including
   * Error codes and failed hardware calls are caught and passed up to the logic
   * Updates of methods documentation in hardware modules and corresponding interfaces
 * Logic modules are now listening to the hardware return values and react accordingly
 * Introduction of update signals in most logic and GUI modules to ensure coherency of logic and GUI module information. So upon changing something in the GUI this module will emit an update signal which is connected to the logic module. The same works vice-versa if a script or something is changing values in logic modules.
 * Stability improvements to pulsed measurement analysis toolchain (pulse_extraction_logic and pulse_analysis_logic)
 * Changed SpinBoxes in pulsed_maingui BlockEditor, EnsembleOrganizer and SequenceOrganizer to scientific SpinBoxes enabling scientific number format and unit prefix input
 * Pulsed measurement data is saved properly now. Scientific number format was introduced to avoid problems with too few digits
 * Better pulsed_master_logic structure that allows now also for direct waveform/sequence generation on pulse generator devices (without writing files)
 * Heaps of changes/improvements regarding fitting in qudi. Big parts of fit_logic have been rewritten. It may be necessary to adapt custom scripts using fits
 * Confocal is now consequently using SI units (config change needed)
 * Confocal can now work from different count sources which are selectable (multichannel support) (config change needed)
 * Voltage range for NI card channels can be set independently for each channel (config change needed)

Config changes:

In order to update to the latest version of qudi one has to apply minor changes to the config file.

Change configuration settings for the ni_card module:

 * Replace "scanner_ao_channels" with "scanner_x_ao", "scanner_y_ao" and "scanner_z_ao".
   
     Example:
     
     scanner_x_ao: '/Dev1/AO0'  
     
     scanner_y_ao: '/Dev1/AO1'
     
     scanner_z_ao: '/Dev1/AO2'
     
     scanner_a_ao: '/Dev1/AO3'
     
   If you do not need the 4th axis, just leave it out.
   
 * You can either specify a voltage range for all axes:
 
   voltage_range:
   
    \- -10
    
    \- 10
    
 * or you have to specify one for each axis:
   
   x_voltage_range:
   
    \- -10
   
    \- 10
   
   y_voltage_range:
   
    \- -10
   
    \- 10
   
   z_voltage_range:
   
    \- 0
   
    \- 10
   
   a_voltage_range:
   
    \- -5
   
    \- 5

 * Change all distances in ni_card to meters; you can use exponential notation. For example:
   
   x_range:
   
    \- -100e-6
    
    \- 100e-6


The hardware file for Tektronix AWG70k series has been changed to use the pyvisa package for more robust and easy communication with the device:

 * The settings "awg_IP_address" and "awg_port" are not used anymore and have to be replaced with "awg_visa_address" and "awg_ip_address". For example:
```
   awg_visa_address: 'TCPIP0::AWG70K-38293801::inst0::INSTR'
   awg_ip_address: '192.168.1.3'
```

The Visa address can be obtained for example by the "Agilent connection expert" application.

## Release 0.6

Released on 25 Nov 2016.
Available at https://github.com/Ulm-IQO/qudi/releases/tag/v0.6 .

Changes/New features:

 * Lots and lots of work leading to working and stable pulsed measurement modules, including
   * Editor for fast analog and digital waveforms and AWG channel configuration
   * Synthesize and upload waveforms to AWGs while respecting AWG limits and channels
   * Pulse extraction from fast counter time trace and flourescence signal extraction
   * Display of results for common measurements
   * Works with Jupyter notebooks
 * Some new documentation
 * Preliminary GUI to show/edit configuration files
 * Massive improvements to fit stability
 * Most interfaces now use abstract base classes
 * Confocal can show last scanned line and move Z while scanning XY
 * Continuous integration support
 * Nuclear spin operations experiment module
 * Spinboxes with scientific notation support
 * Use QtPy to support multiple Qt versions
 * Configuration files now use the YAML file format
 * Cooperative inheritance for modules
 * Logging now based on standard Python logger
 * HighFinesse WSU 30 wave meter support
 * New and consistent colors for plots throughout Qudi
 * PyQt5 compatibility
 * Many fixes to QO and Pi3 FPGA fast counter modules
 * Matplotlib inline plots and completion suport for Jupyter kernel
 * Jupyter kernel for Qudi (including install script)
 * Move project repository from SVN to git and to GitHub
 * New dark color scheme for GUI (modified qdark)
 * Lots of new predefined fitting methods
 * Fit logic can now load fitting methods from python files in a subfolder
 * Reusable fit settings GUI methods
 * Tektronix AWG 70000, 7112 and 5002 support
 * Gated counter logic and GUI modules
 * Magnetic field alignment module for vector magnet and solid state magnet on a 4-axis stage
 * Thorlabs APTmotor support
 * Scan history (Forward/backward) in Confocal
 * Qudi module state save/restore functionality (app_status folder)
 * Automatic loading of configured modules on a remote system
 * UI fixes
 * TSYS_01 temperature sensor support
 * Raspberry Pi PWM support for PID
 * Software PID logic and GUI
 * Fastcomtec 7887 and MCS6 support
 * Picoharp300 support
 * Python script to list qudi modules

## Release 0.5

Released on 30 Dec 2015.
Available at https://qosvn.physik.uni-ulm.de/svn/qudi/tags/release-0.5

Notes about this release are probably missing due to holidays.

 * Two photon counters supported in NI card counter and counter logic

## Release 0.4

Released on 30.10.2015.
Available at https://qosvn.physik.uni-ulm.de/svn/qudi/tags/release-0.4

New features:

 * Tilted scanning
 * ODMR remembers settings
 * ODMR can save raw data
 * Working and tested support for Radiant Dyes flip mirrors
 * support for taking spectra from spectrometer via WinSpec32
 * POI positions are now actually updated when the tracked POI moves
 * remote module support is more robust now
 * fixed a crash when changing confocal color bar while scanning
 * winspec32 spectrometer support
 * configurable settling time at start of optimization scans
 * option for surface-subtraction in the depth optimization scan
 * ALPHA Task interface
 * PRE-ALPHA for pulsed experiments

## Release 0.3

Released on 31.07.2015. Available at https://qosvn.physik.uni-ulm.de/svn/qudi/tags/release-0.3

New features:

 * Manager now includes log and iPython console
 * Manager can load and save the configuration
 * Manager can show active threads and remotely shared modules
 * QuDi remembers which configuration file is loaded
 * QuDi can restart to load new configuration
 * SmiQ R&S 06ATE works for ODMR
 * Dockwidgets in ODMR
 * Laser scanning with a remote wavemeter is now tested and confirmed working
 * Zoom with mouse in Confocal

Additionally, lots of bugs were fixed.

## Release 0.2

Release-0.2 is available since 07.07.2015.
It can be found using: https://qosvn.physik.uni-ulm.de/svn/qudi/tags/release-0.2

New features:

 * New Log style
 * (Manager shows module state)
 * Continues scan xy/depth (loop scan)
 * Rotate confocal images (rotates only the image, not the cursor!!!)
 * POI Manager GUI: restore default widget location (size might not be as default)
 * Cursor and arrow keys: right/left(x-direction) up/down(y-direction) Bild up/Bild down(z-direction); big step size with shift;step size can be changes in the settings
 * Clock time sample shift POI Manager
 * Centiles of colorbars is now working during a scan
 * All save files should now have the same time in the lable
 * duration of periodic optimiser changeable working during period
 * improved explanation in the data file of the Confocal scans
 * Added tooltips to Confocal and Optimiser settings

## Release 0.1

Release-0.1 is the first release of the QuDi software project.
It can be found via SVN Checkout using this URL: https://qosvn.physik.uni-ulm.de/svn/qudi/tags/release-0.1
It is possible to do basic measurements and the following modules are working:

 * Counter
 * Confocal scanning
 * Laser scanning
 * POI managing
 * ODMR

The basics of all these modules are working but there is plenty room for improvement.
At this stage the GUI is still under active development and so users should expect some interface items to change in future releases.
<|MERGE_RESOLUTION|>--- conflicted
+++ resolved
@@ -4,21 +4,13 @@
 
 Changes/New features:
 
+* Improved scientific SpinBox validators to allow for more intuitive keyboard input
 * All modules use new connector style where feasible.
 * Bug fix for POI manager was losing active POI when moving crosshair in confocal
 * Added a how-to-get-started guide to the documentation
 * Bug fixes and improvements for the scientific SpinBox introduced in v0.9 
 * POI manager keeps POIs as StatusVar across restarts and fixes to distance measurement
 * Various stability improvements and minor bug fixes
-<<<<<<< HEAD
-* Refined pid interfaces in sub interfaces with inheritance
-* Added a camera interface with logic and basic GUI
-* Added a hardware module for Thorlabs camera
-* Added a hardware module for Andor Newton spectrometer camera for camera, spectro, and setpoint of temperature
-* Added a general multi axis piezo stepper interface
-* Added a hardware module for attocube piezzo steppers
-* Added logo_qudi.ico for Windows shortcut
-=======
 * Update conda environment to more recent versions of packages
 * Fix installation procedure for the conda environment in windows by using powershell in the cmd and catch with that potential exceptions (e.g. if conda environment is not present).
 * Added .ico image to make a desktop shortcut on Windows with explanation in the documentation
@@ -107,7 +99,6 @@
     channels that were missing in the GUI before. 
     * Lots of smaller changes to improve programming flexibility and robustness against users
     
->>>>>>> 5820c407
 
 Config changes:
 * **All** pulsed related logic module paths need to be changed because they have been moved in the logic
